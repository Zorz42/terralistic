--- conflicted
+++ resolved
@@ -112,35 +112,19 @@
             zlib_zip.extractall(f"{project_path}Dependencies/zlib/")
 
         os.remove(zlib_file)
-
-<<<<<<< HEAD
-        zlib_url = "https://deac-fra.dl.sourceforge.net/project/gnuwin32/zlib/1.2.3/zlib-1.2.3-lib.zip"
+        
+        zlib_url = "hhttps://netix.dl.sourceforge.net/project/gnuwin32/zlib/1.2.3/zlib-1.2.3-lib.zip"
         zlib_file = project_path + "zlib.zip"
 
-        with urllib.request.urlopen(zlib_url) as sfml_request:
-            with open(zlib_file, 'wb') as sfml_download:
-                sfml_download.write(sfml_request.read())
+        with urllib.request.urlopen(zlib_url) as zlib_request:
+            with open(zlib_file, 'wb') as zlib_download:
+                zlib_download.write(zlib_request.read())
 
-        with zipfile.ZipFile(zlib_file, "r") as sfml_zip:
-            sfml_zip.extractall(project_path + "Dependencies/zlib/")
+        with zipfile.ZipFile(zlib_file, "r") as zlib_zip:
+            zlib_zip.extractall(f"{project_path}Dependencies/zlib/")
 
         os.remove(zlib_file)
         
-        zlib_url = "https://netix.dl.sourceforge.net/project/gnuwin32/zlib/1.2.3/zlib-1.2.3-lib.zip"
-        zlib_file = project_path + "zlib.zip"
-
-        with urllib.request.urlopen(zlib_url) as sfml_request:
-            with open(zlib_file, 'wb') as sfml_download:
-                sfml_download.write(sfml_request.read())
-
-        with zipfile.ZipFile(zlib_file, "r") as sfml_zip:
-            sfml_zip.extractall(project_path + "Dependencies/zlib/")
-
-        os.remove(zlib_file)
-
-        lines = []
-=======
->>>>>>> 99de698e
         with open(project_path + "Dependencies/zlib/include/zconf.h", "r") as header:
             lines = header.readlines()
         lines[286] = "#if 0\n"
