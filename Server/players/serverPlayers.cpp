#include "serverPlayers.hpp"
#include "content.hpp"
#include <cstring>

void AirBehaviour::onRightClick(Blocks* blocks, int x, int y, ServerPlayer* player) {
    BlockType* type = player->inventory.getSelectedSlot().type->places;
    if(type != &blocks->air && player->inventory.decreaseStack(player->inventory.selected_slot, 1)) {
        blocks->setBlockType(x, y, type);
    }
}

void ServerPlayers::init() {
    blocks->block_change_event.addListener(this);
    networking->new_connection_event.addListener(this);
    networking->connection_welcome_event.addListener(this);
    packet_event.addListener(this);
    networking->disconnect_event.addListener(this);
    world_saver->world_load_event.addListener(this);
    world_saver->world_save_event.addListener(this);
}

void ServerPlayers::postInit() {
    blocks_behaviour = new BlockBehaviour*[blocks->getNumBlockTypes()];
    for(int i = 0; i < blocks->getNumBlockTypes(); i++)
        blocks_behaviour[i] = &default_behaviour;
    
    getBlockBehaviour(&blocks->air) = &air_behaviour;
}

void ServerPlayers::stop() {
    blocks->block_change_event.removeListener(this);
    networking->new_connection_event.removeListener(this);
    networking->connection_welcome_event.removeListener(this);
    packet_event.removeListener(this);
    networking->disconnect_event.removeListener(this);
    world_saver->world_load_event.removeListener(this);
    world_saver->world_save_event.removeListener(this);
    
    for(int i = 0; i < all_players.size(); i++)
        delete all_players[i];
    
    delete[] blocks_behaviour;
}

ServerPlayer* ServerPlayers::getPlayerByName(const std::string& name) {
    for(int i = 0; i < entities->getEntities().size(); i++)
        if(entities->getEntities()[i]->type == EntityType::PLAYER) {
            ServerPlayer* player = (ServerPlayer*)entities->getEntities()[i];
            if(player->name == name)
                return player;
        }
    return nullptr;
}

ServerPlayer* ServerPlayers::addPlayer(const std::string& name) {
    ServerPlayerData* player_data = getPlayerData(name);
    
    if(!player_data) {
        int spawn_x = blocks->getWidth() / 2;
        int spawn_y = 0;
        while(blocks->getBlockType(spawn_x, spawn_y)->ghost && blocks->getBlockType(spawn_x + 1, spawn_y)->ghost)
            spawn_y++;

        player_data = new ServerPlayerData(items, recipes);
        player_data->name = name;
<<<<<<< HEAD
        player_data->x = spawn_x * BLOCK_WIDTH * 2;
        player_data->y = spawn_y * BLOCK_WIDTH * 2 - PLAYER_HEIGHT * 2;
        player_data->health = 50;
=======
        player_data->x = spawn_x;
        player_data->y = spawn_y;
        player_data->health = 100;
>>>>>>> 173b9a23
        all_players.emplace_back(player_data);
    }
    
    ServerPlayer* player = new ServerPlayer(*player_data);
    entities->registerEntity(player);
    return player;
}

void ServerPlayers::savePlayer(ServerPlayer* player) {
    ServerPlayerData* player_data = getPlayerData(player->name);
    
    player_data->name = player->name;
    player_data->x = player->getX();
    player_data->y = player->getY();
    player_data->health = player->health;
    player_data->inventory = player->inventory;
}

ServerPlayerData* ServerPlayers::getPlayerData(const std::string& name) {
    for(int i = 0; i < all_players.size(); i++)
        if(all_players[i]->name == name)
            return all_players[i];
    return nullptr;
}

void ServerPlayers::leftClickEvent(ServerPlayer* player, int x, int y) {
    while(true) {
        BlockType* type = blocks->getBlockType(x, y);
        getBlockBehaviour(blocks->getBlockType(x, y))->onLeftClick(blocks, x, y, player);
        if(blocks->getBlockType(x, y) == type)
            break;
    }
}

void ServerPlayers::rightClickEvent(ServerPlayer* player, int x, int y) {
    getBlockBehaviour(blocks->getBlockType(x, y))->onRightClick(blocks, x, y, player);
}

void ServerPlayers::fromSerial(const std::vector<char> &serial) {
    int iter = 0;
    while(iter < serial.size()) {
        ServerPlayerData* new_player = new ServerPlayerData(items, recipes);
        
        int inventory_serial_size = 3 * INVENTORY_SIZE;
        new_player->inventory.fromSerial(std::vector<char>(serial.begin() + iter, serial.begin() + iter + inventory_serial_size));
        iter += inventory_serial_size;
        
        memcpy(&new_player->x, &serial[iter], sizeof(int));
        iter += sizeof(int);
        
        memcpy(&new_player->y, &serial[iter], sizeof(int));
        iter += sizeof(int);
        
        while(serial[iter])
            new_player->name.push_back(serial[iter++]);
        iter++;

        memcpy(&new_player->health, &serial[iter], sizeof(short));
        iter += sizeof(short);
        
        all_players.push_back(new_player);
    }
}

std::vector<char> ServerPlayers::toSerial() {
    for(int i = 0; i < entities->getEntities().size(); i++)
        if(entities->getEntities()[i]->type == EntityType::PLAYER)
            savePlayer((ServerPlayer*)entities->getEntities()[i]);
    
    std::vector<char> serial;
    for(int i = 0; i < all_players.size(); i++) {
        std::vector<char> inventory_serial = all_players[i]->inventory.toSerial();
        serial.insert(serial.end(), inventory_serial.begin(), inventory_serial.end());
        
        serial.insert(serial.end(), {0, 0, 0, 0});
        memcpy(&serial[serial.size() - 4], &all_players[i]->x, sizeof(int));
        
        serial.insert(serial.end(), {0, 0, 0, 0});
        memcpy(&serial[serial.size() - 4], &all_players[i]->y, sizeof(int));
        
        serial.insert(serial.end(), all_players[i]->name.begin(), all_players[i]->name.end());
        serial.insert(serial.end(), 0);

        serial.insert(serial.end(), {0, 0});
        memcpy(&serial[serial.size() - 2], &all_players[i]->health, sizeof(short));
    }
    return serial;
}

void ServerPlayers::onEvent(BlockChangeEvent& event) {
    int neighbours[5][2] = {{event.x, event.y}, {-1, 0}, {-1, 0}, {-1, 0}, {-1, 0}};
    
    if(event.x != 0) {
        neighbours[1][0] = event.x - 1;
        neighbours[1][1] = event.y;
    }
    if(event.x != blocks->getWidth() - 1) {
        neighbours[2][0] = event.x + 1;
        neighbours[2][1] = event.y;
    }
    if(event.y != 0) {
        neighbours[3][0] = event.x;
        neighbours[3][1] = event.y - 1;
    }
    if(event.y != blocks->getHeight() - 1) {
        neighbours[4][0] = event.x;
        neighbours[4][1] = event.y + 1;
    }
    
    for(int i = 0; i < 5; i++)
        if(neighbours[i][0] != -1)
            getBlockBehaviour(blocks->getBlockType(neighbours[i][0], neighbours[i][1]))->onUpdate(blocks, neighbours[i][0], neighbours[i][1]);
}

void ServerPlayers::onEvent(ServerNewConnectionEvent& event) {
    ServerPlayer* player = nullptr;
    
    for(int i = 0; i < entities->getEntities().size(); i++)
        if(entities->getEntities()[i]->type == EntityType::PLAYER) {
            ServerPlayer* curr_player = (ServerPlayer*)entities->getEntities()[i];
            if(curr_player->getConnection() == event.connection) {
                player = curr_player;
                break;
            } else {
                sf::Packet join_packet;
                join_packet << ServerPacketType::PLAYER_JOIN << curr_player->getX() << curr_player->getY() << curr_player->id << curr_player->name << (int)curr_player->moving_type;
                event.connection->send(join_packet);
            }
        }
    
    if(player == nullptr)
        throw Exception("Could not find the player.");
    
    sf::Packet join_packet;
    join_packet << ServerPacketType::PLAYER_JOIN << player->getX() << player->getY() << player->id << player->name << (int)player->moving_type;
    networking->sendToEveryone(join_packet);
}

void ServerPlayers::onEvent(ServerConnectionWelcomeEvent& event) {
    std::string player_name;
    event.client_welcome_packet >> player_name;
    
    ServerPlayer* already_joined_player = getPlayerByName(player_name);
    if(already_joined_player)
        networking->kickConnection(already_joined_player->getConnection(), "You logged in from another location!");
    
    ServerPlayer* player = addPlayer(player_name);
    player->setConnection(event.connection);

    sf::Packet healthPacket;
    healthPacket << WelcomePacketType::HEALTH << player->health;
    event.connection->send(healthPacket);
    
    sf::Packet packet;
    packet << WelcomePacketType::INVENTORY;
    event.connection->send(packet);
    
    event.connection->send(player->inventory.toSerial());
}

void ServerPlayer::setConnection(Connection* connection_) {
    if(connection)
        throw Exception("Overwriting connection, which has already been set");
    connection = connection_;
}

Connection* ServerPlayer::getConnection() {
    return connection;
}

void ServerPlayers::update(float frame_length) {
    for(int i = 0; i < entities->getEntities().size(); i++)
        if(entities->getEntities()[i]->type == EntityType::PLAYER) {
            ServerPlayer* player = (ServerPlayer*)entities->getEntities()[i];
            if(player->getVelocityX())
                player->flipped = player->getVelocityX() < 0;
            
            while(player->getConnection()->hasPacketInBuffer()) {
                auto result = player->getConnection()->getPacket();
                
                ServerPacketEvent event(result.first, result.second, player);
                packet_event.call(event);
            }
        }
        
    for(int i = 0; i < entities->getEntities().size(); i++)
        if(entities->getEntities()[i]->type == EntityType::ITEM) {
            Item* item = (Item*)entities->getEntities()[i];
            for(int i2 = 0; i2 < entities->getEntities().size(); i2++)
                if(entities->getEntities()[i2]->type == EntityType::PLAYER) {
                    ServerPlayer* player = (ServerPlayer*)entities->getEntities()[i2];
                    int distance_x = abs(item->getX() + BLOCK_WIDTH - player->getX() - 14);
                    int distance_y = abs(item->getY() + BLOCK_WIDTH - player->getY() - 25);
                    
                    if(distance_x < 50 && distance_y < 50) {
                        entities->addVelocityX(item, (player->getX() - item->getX()) * frame_length / 200.f);
                        entities->addVelocityY(item, (player->getY() - item->getY()) * frame_length / 70.f);
                    }
                    
                    if(distance_x < 10 && distance_y < 10 && player->inventory.addItem(item->getType(), 1) != -1)
                        entities->removeEntity(item);
                }
        }
}

void ServerPlayers::onEvent(ServerDisconnectEvent& event) {
    ServerPlayer* player = nullptr;
    for(int i = 0; i < entities->getEntities().size(); i++)
        if(entities->getEntities()[i]->type == EntityType::PLAYER) {
            ServerPlayer* player_ = (ServerPlayer*)entities->getEntities()[i];
            if(player_->getConnection() == event.connection) {
                player = player_;
                break;
            }
        }
    
    if(player == nullptr)
        throw Exception("Could not find the player.");
    
    savePlayer(player);
    entities->removeEntity(player);
}

void ServerPlayers::onEvent(ServerPacketEvent& event) {
    switch(event.packet_type) {
        case ClientPacketType::STARTED_BREAKING: {
            int breaking_x, breaking_y;
            event.packet >> breaking_x >> breaking_y;
            
            if(event.player->breaking)
                blocks->stopBreakingBlock(event.player->breaking_x, event.player->breaking_y);
            
            event.player->breaking_x = breaking_x;
            event.player->breaking_y = breaking_y;
            event.player->breaking = true;
            leftClickEvent(event.player, breaking_x, breaking_y);
            break;
        }

        case ClientPacketType::STOPPED_BREAKING: {
            event.player->breaking = false;
            blocks->stopBreakingBlock(event.player->breaking_x, event.player->breaking_y);
            break;
        }

        case ClientPacketType::RIGHT_CLICK: {
            int x, y;
            event.packet >> x >> y;
            rightClickEvent(event.player, x, y);
            break;
        }

        case ClientPacketType::PLAYER_VELOCITY: {
            float velocity_x, velocity_y;
            event.packet >> velocity_x >> velocity_y;
            entities->setVelocityX(event.player, velocity_x);
            entities->setVelocityY(event.player, velocity_y);
            break;
        }

        case ClientPacketType::INVENTORY_SWAP: {
            int pos;
            event.packet >> pos;
            event.player->inventory.swapWithMouseItem(pos);
            break;
        }

        case ClientPacketType::HOTBAR_SELECTION: {
            event.packet >> event.player->inventory.selected_slot;
            break;
        }
            
        case ClientPacketType::CRAFT: {
            int craft_index;
            event.packet >> craft_index;
            const Recipe* recipe_crafted = event.player->inventory.getAvailableRecipes()[(int)craft_index];
            event.player->inventory.addItem(recipe_crafted->result.type, recipe_crafted->result.stack);
            
            for(auto ingredient : recipe_crafted->ingredients)
                event.player->inventory.removeItem(ingredient.first, ingredient.second);
            break;
        }
            
        case ClientPacketType::PLAYER_MOVING_TYPE: {
            int moving_type;
            event.packet >> moving_type;
            event.player->moving_type = (MovingType)moving_type;
            sf::Packet moving_packet;
            moving_packet << ServerPacketType::PLAYER_MOVING_TYPE << moving_type << event.player->id;
            networking->sendToEveryone(moving_packet);
            break;
        }

        case ClientPacketType::PLAYER_JUMPED: {
            sf::Packet jumped_packet;
            jumped_packet << ServerPacketType::PLAYER_JUMPED << event.player->id;
            networking->sendToEveryone(jumped_packet);
            break;
        }
            
        case ClientPacketType::ITEM_DROP: {
            ItemType* dropped_item = event.player->inventory.getSelectedSlot().type;
            if(dropped_item != &items->nothing) {
                event.player->inventory.decreaseStack(event.player->inventory.selected_slot, 1);
                Item* dropped_item_instance = items->spawnItem(dropped_item, event.player->getX() + (event.player->flipped ? -1 : 1) * 10, event.player->getY());
                entities->addVelocityX(dropped_item_instance, (event.player->flipped ? -1 : 1) * 50);
            }
            break;
        }
        default:;
    }
}

void ServerPlayer::onEvent(InventoryItemChangeEvent& event) {
    ItemStack item = inventory.getItem(event.item_pos);
    sf::Packet packet;
    packet << ServerPacketType::INVENTORY << item.stack << item.type->id << (int)event.item_pos;
    connection->send(packet);
}

void ServerPlayer::setPlayerHealth(int new_health) {
    health = new_health;
    sf::Packet packet;
    packet << ServerPacketType::HEALTH << new_health;
    connection->send(packet);
}

BlockBehaviour*& ServerPlayers::getBlockBehaviour(BlockType* type) {
    return blocks_behaviour[type->id];
}

ServerPlayer::~ServerPlayer() {
    inventory.item_change_event.removeListener(this);
}

void ServerPlayers::onEvent(WorldSaveEvent &event) {
    world_saver->setSectionData("players", toSerial());
}

void ServerPlayers::onEvent(WorldLoadEvent &event) {
    fromSerial(world_saver->getSectionData("players"));
}<|MERGE_RESOLUTION|>--- conflicted
+++ resolved
@@ -63,15 +63,9 @@
 
         player_data = new ServerPlayerData(items, recipes);
         player_data->name = name;
-<<<<<<< HEAD
         player_data->x = spawn_x * BLOCK_WIDTH * 2;
         player_data->y = spawn_y * BLOCK_WIDTH * 2 - PLAYER_HEIGHT * 2;
-        player_data->health = 50;
-=======
-        player_data->x = spawn_x;
-        player_data->y = spawn_y;
         player_data->health = 100;
->>>>>>> 173b9a23
         all_players.emplace_back(player_data);
     }
     
