#include "commands.hpp"

void Command::returnInfo(ServerPlayer *sender, std::string message) {
    if(sender == nullptr)
        print->info(message);
    else
        chat->sendChat(sender, message);
}

void Command::returnWarning(ServerPlayer *sender, std::string message) {
    if(sender == nullptr)
        print->warning(message);
    else
        chat->sendChat(sender, "[WARNING] " + message);
}

void Command::returnError(ServerPlayer *sender, std::string message) {
    if(sender == nullptr)
        print->error(message);
    else
        chat->sendChat(sender, "[ERROR] " + message);
}


void Commands::onEvent(ServerChatEvent& event) {
    if(event.message[0] == '/') {
        startCommand(event.message, event.sender);
        event.cancelled = true;
    }
}

void Commands::init() {
    chat->chat_event.addListener(this);
    
    commands.push_back(&tp_command);
    commands.push_back(&give_command);
    commands.push_back(&setblock_command);
    commands.push_back(&setliquid_command);
    commands.push_back(&health_command);
    commands.push_back(&help_command);
    commands.push_back(&fill_command);
    commands.push_back(&kill_command);
}

void Commands::stop() {
    chat->chat_event.removeListener(this);
}

float formatCoord(std::string coord_str, float curr_coord) {
    int coord = 0;
    if(coord_str[0] == '~') {
        coord += curr_coord;
        coord_str.erase(coord_str.begin());
    }
    if(!coord_str.empty())
        coord += std::stoi(coord_str);
    return coord;
}

bool isCoord(std::string& coord_str) {
    std::string copy = coord_str;

    if(copy[0] == '~') {
        copy.erase(0);
        if(copy.empty())
            return true;
    }

    return std::all_of(coord_str.begin(), coord_str.end(), ::isdigit);
}

bool TpCommand::onCommand(std::vector<std::string>& args, ServerPlayer* executor) {
    if(args.size() == 2 && isCoord(args[0]) && isCoord(args[1])) {
        int x = formatCoord(args[0], (float)executor->getX() / 16), y = formatCoord(args[1], -(float)executor->getY() / 16 + blocks->getHeight());
        entities->setX(executor, x * 16);
        entities->setY(executor, (-y + blocks->getHeight()) * 16);
        returnInfo(executor, "Teleported you to x: " + std::to_string(x) + ", y: " + std::to_string(y) + ".");
        return true;
    } else if(args.size() == 1) {
        ServerPlayer* target = players->getPlayerByName(args[0]);
        entities->setX(executor, target->getX());
        entities->setY(executor, target->getY());
        returnInfo(executor, "Teleported you to " + args[0] + ".");
        return true;
    } else if(args.size() == 2) {
        ServerPlayer* target1 = players->getPlayerByName(args[0]), *target2 = players->getPlayerByName(args[1]);
        entities->setX(target1, target2->getX());
        entities->setY(target1, target2->getY());
        returnInfo(executor, "Teleported " + args[0] + " to " + args[1] + ".");
        return true;
    } else if(args.size() == 3 && isCoord(args[1]) && isCoord(args[2])) {
        ServerPlayer* target = players->getPlayerByName(args[0]);
        int x = formatCoord(args[1], (float)executor->getX() / 16), y = formatCoord(args[2], -(float)executor->getY() / 16 + blocks->getHeight());
        entities->setX(target, x * 16);
        entities->setY(target, (-y + blocks->getHeight()) * 16);
        returnInfo(executor, "Teleported " + args[0] + " to x: " + std::to_string(x) + ", y: " + std::to_string(y) + ".");
        return true;
    }
    return false;
}

bool GiveCommand::onCommand(std::vector<std::string>& args, ServerPlayer* executor) {
    if(args.size() == 1) {
        executor->inventory.addItem(items->getItemTypeByName(args[0]), 1);
        returnInfo(executor, "Gave 1 " + args[0] + ".");
        return true;
    } else if(args.size() == 2 && std::all_of(args[1].begin(), args[1].end(), ::isdigit)) {
        executor->inventory.addItem(items->getItemTypeByName(args[0]), std::stoi(args[1]));
        returnInfo(executor, "Gave " + args[1] + " " + args[0] + ".");
        return true;
    } else if(args.size() == 3 && std::all_of(args[1].begin(), args[1].end(), ::isdigit)) {
        players->getPlayerByName(args[2])->inventory.addItem(items->getItemTypeByName(args[0]), std::stoi(args[1]));
        returnInfo(executor, "Gave " + args[2] + " " + args[1] + " " + args[0] + ".");
        return true;
    }
    return false;
}

bool SetHealthCommand::onCommand(std::vector<std::string>& args, ServerPlayer* executor) {
    if(args.size() == 1 && std::all_of(args[0].begin(), args[0].end(), ::isdigit)) {
<<<<<<< HEAD
        executor->setHealth(std::stoi(args[0]));
        chat->sendChat(executor, "Set your health to " + args[0] + ".");
        return true;
    } else if(args.size() == 2 && std::all_of(args[0].begin(), args[0].end(), ::isdigit)) {
        players->getPlayerByName(args[1])->setHealth(std::stoi(args[0]));
        chat->sendChat(executor, "Set " + args[1] + "'s health to " + args[0] + ".");
=======
        players->setPlayerHealth(executor, std::stoi(args[0]));
        returnInfo(executor, "Set your health to " + args[0] + ".");
        return true;
    } else if(args.size() == 2 && std::all_of(args[0].begin(), args[0].end(), ::isdigit)) {
        players->setPlayerHealth(players->getPlayerByName(args[1]), std::stoi(args[0]));
        returnInfo(executor, "Set " + args[1] + "'s health to " + args[0] + ".");
>>>>>>> 4172d1a0
        return true;
    }
    return false;
}

bool KillCommand::onCommand(std::vector<std::string>& args, ServerPlayer* executor) {
<<<<<<< HEAD
    if(args.size() == 0) {
        executor->setHealth(0);
        chat->sendChat(executor, "Killed yourself.");
        return true;
    } else if(args.size() == 1) {
        players->getPlayerByName(args[1])->setHealth(0);
        chat->sendChat(executor, "Killed " + args[1] + ".");
=======
    if(args.empty()) {
        players->setPlayerHealth(executor, 0);
        returnInfo(executor, "Killed yourself.");
        return true;
    } else if(args.size() == 1) {
        players->setPlayerHealth(players->getPlayerByName(args[1]), 0);
        returnInfo(executor, "Killed " + args[1] + ".");
>>>>>>> 4172d1a0
        return true;
    }
    return false;
}

bool SetblockCommand::onCommand(std::vector<std::string>& args, ServerPlayer* executor) {
    if(args.size() == 3 && isCoord(args[0]) && isCoord(args[1])) {
        int x = formatCoord(args[0], executor->getX() / 16), y = formatCoord(args[1], -executor->getY() / 16 + blocks->getHeight());
        blocks->setBlockType(x, -y + blocks->getHeight(), blocks->getBlockTypeByName(args[2]));
        returnInfo(executor, "Set block on x: " + std::to_string(x) + ", y: " + std::to_string(y) + " to " + args[2] + ".");
        return true;
    }
    return false;
}

bool SetliquidCommand::onCommand(std::vector<std::string>& args, ServerPlayer* executor) {
    int level = MAX_LIQUID_LEVEL;
    if(args.size() == 4){
        level = std::stoi(args[3]);
        args.erase(args.end());
    }
    if(args.size() == 3 && isCoord(args[0]) && isCoord(args[1])) {
        int x = formatCoord(args[0], executor->getX() / 16), y = formatCoord(args[1], -executor->getY() / 16 + blocks->getHeight());
        liquids->setLiquidType(x, -y + blocks->getHeight(), liquids->getLiquidTypeByName(args[2]));
        liquids->setLiquidLevel(x, -y + blocks->getHeight(), level);
        returnInfo(executor, "Set liquid on x: " + std::to_string(x) + ", y: " + std::to_string(y) + " to " + args[2] + ".");
        return true;
    }
    return false;
}

bool FillCommand::onCommand(std::vector<std::string>& args, ServerPlayer* executor) {
    if(args.size() == 5 && isCoord(args[0]) && isCoord(args[1]) && isCoord(args[2]) && isCoord(args[3])) {
        int x1 = formatCoord(args[0], executor->getX() / 16), y1 = formatCoord(args[1], -executor->getY() / 16 + blocks->getHeight());
        int x2 = formatCoord(args[2], executor->getX() / 16), y2 = formatCoord(args[3], -executor->getY() / 16 + blocks->getHeight());
        if((abs(x1 - x2) + 1) * (abs(y1 - y2) + 1) > 1000){
            returnWarning(executor, "you exceeded the limit of 1000 blocks");
            return true;
        }
        for(int i = x1; i <= x2; i++)
            for(int j = y1; j <= y2; j++)
                blocks->setBlockType(i, -j + blocks->getHeight(), blocks->getBlockTypeByName(args[4]));
        returnInfo(executor, "Filled from x: " + std::to_string(x1) + ", y: " + std::to_string(y1) + " to x: " + std::to_string(x2) + ", y: " + std::to_string(y2) + "with " + args[4] + ".");
        return true;
    }
    return false;
}

void Commands::startCommand(std::string message, ServerPlayer* player) {
    std::vector<std::string> args;
    size_t pos = message.find(' ');
    while (pos != std::string::npos) {
        args.push_back(message.substr(0, pos));
        message.erase(0, pos + 1);
        pos = message.find(' ');
    }
    args.push_back(message.substr(0, pos));
    
    std::string identifier = args[0];
    args.erase(args.begin());
    identifier.erase(identifier.begin());

    for(int i = 0; i < commands.size(); i++)
        if(commands[i]->identifier == identifier) {
            try {
                if(!commands[i]->onCommand(args, player)) {
                    if(player == nullptr)
                        print->info(commands[i]->usage);
                    else
                        chat->sendChat(player, commands[i]->usage);
                }
            } catch(const Exception& e) {
                if(player == nullptr)
                    print->error(e.message);
                else
                    chat->sendChat(player, "[ERROR] " + e.message);
            }
            return;
        }

    if(player == nullptr)
        print->warning("Command \"" + identifier + "\" not recognised. Type /help for a list of commands.");
    else
        chat->sendChat(player, "[WARNING] Command \"" + identifier + "\" not recognised. Type /help for a list of commands.");
}

bool HelpCommand::onCommand(std::vector<std::string>& args, ServerPlayer* executor) {
    if(args.empty()) {
        std::string message = "List of commands:\n";
        for(int i = 0; i < commands.size(); i++)
            message += commands[i]->identifier + " -> " + commands[i]->description + "\n";
        returnInfo(executor, message);
        return true;
    } else if(args.size() == 1) {
        for(int i = 0; i < commands.size(); i++)
            if(commands[i]->identifier == args[0]) {
                returnInfo(executor, commands[i]->usage);
                return true;
            }

        returnWarning(executor, "Command \"" + args[0] + "\" not found.");
        return true;
    }
    return false;
}<|MERGE_RESOLUTION|>--- conflicted
+++ resolved
@@ -118,44 +118,25 @@
 
 bool SetHealthCommand::onCommand(std::vector<std::string>& args, ServerPlayer* executor) {
     if(args.size() == 1 && std::all_of(args[0].begin(), args[0].end(), ::isdigit)) {
-<<<<<<< HEAD
         executor->setHealth(std::stoi(args[0]));
-        chat->sendChat(executor, "Set your health to " + args[0] + ".");
+        returnInfo(executor, "Set your health to " + args[0] + ".");
         return true;
     } else if(args.size() == 2 && std::all_of(args[0].begin(), args[0].end(), ::isdigit)) {
         players->getPlayerByName(args[1])->setHealth(std::stoi(args[0]));
-        chat->sendChat(executor, "Set " + args[1] + "'s health to " + args[0] + ".");
-=======
-        players->setPlayerHealth(executor, std::stoi(args[0]));
-        returnInfo(executor, "Set your health to " + args[0] + ".");
-        return true;
-    } else if(args.size() == 2 && std::all_of(args[0].begin(), args[0].end(), ::isdigit)) {
-        players->setPlayerHealth(players->getPlayerByName(args[1]), std::stoi(args[0]));
         returnInfo(executor, "Set " + args[1] + "'s health to " + args[0] + ".");
->>>>>>> 4172d1a0
         return true;
     }
     return false;
 }
 
 bool KillCommand::onCommand(std::vector<std::string>& args, ServerPlayer* executor) {
-<<<<<<< HEAD
     if(args.size() == 0) {
         executor->setHealth(0);
-        chat->sendChat(executor, "Killed yourself.");
+        returnInfo(executor, "Killed yourself.");
         return true;
     } else if(args.size() == 1) {
         players->getPlayerByName(args[1])->setHealth(0);
-        chat->sendChat(executor, "Killed " + args[1] + ".");
-=======
-    if(args.empty()) {
-        players->setPlayerHealth(executor, 0);
-        returnInfo(executor, "Killed yourself.");
-        return true;
-    } else if(args.size() == 1) {
-        players->setPlayerHealth(players->getPlayerByName(args[1]), 0);
         returnInfo(executor, "Killed " + args[1] + ".");
->>>>>>> 4172d1a0
         return true;
     }
     return false;
