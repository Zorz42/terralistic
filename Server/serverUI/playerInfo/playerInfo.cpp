--- conflicted
+++ resolved
@@ -3,29 +3,17 @@
 
 void PlayerCard::render() {
     //name_text.render();
-<<<<<<< HEAD
-    gfx::RectShape(card_container.x + 2, card_container.y + 2, card_container.w - 4, card_container.h - 4).render(DARK_GREY);
-=======
     background.render();
->>>>>>> 7aee8f55
-
 }
 
 PlayerCard::PlayerCard(Player* cplayer, gfx::Container* parent_cont) {
     player = cplayer;
-<<<<<<< HEAD
-    //name_text.loadFromSurface(gfx::textToSurface(player-
-=======
->>>>>>> 7aee8f55
     card_container.parent_containter = parent_cont;
     card_container.orientation = gfx::TOP_LEFT;
     name_text.x = 5;
     name_text.y = 5;
-<<<<<<< HEAD
-=======
     background.parent_containter = &card_container;
     background.fill_color = DARK_GREY;
->>>>>>> 7aee8f55
 }
 
 void PlayerCard::transform(int x, int y, int w, int h) {
@@ -33,8 +21,6 @@
     card_container.y = 0.2 * y + 0.8 * card_container.y;
     card_container.w = 0.2 * w + 0.8 * card_container.w;
     card_container.h = 0.2 * h + 0.8 * card_container.h;
-<<<<<<< HEAD
-=======
 
     background.w = w;
 }
@@ -49,7 +35,6 @@
     background.y = 0;
     background.w = w;
     background.h = h;
->>>>>>> 7aee8f55
 }
 
 
@@ -67,11 +52,7 @@
     gfx::RectShape(base_container.x + 2, base_container.y + 2, base_container.w - 4, base_container.h - 4).render(GREY);
 
     for(int i = 0; i < player_cards.size(); i++) {
-<<<<<<< HEAD
-        player_cards[i]->transform(2, i * 75 + (i + 1) * 2, base_container.w - 4, 75);
-=======
         player_cards[i]->transform(6, i * CARD_HEIGHT + (i + 1) * 4 + 4, base_container.w - 12, CARD_HEIGHT);
->>>>>>> 7aee8f55
         player_cards[i]->render();
     }
 }
@@ -84,10 +65,7 @@
 void PlayerInfo::onEvent(ServerNewConnectionEvent &event) {
     Player* temp = server->getPlayers()->getPlayerByName(event.connection->player_name);
     player_cards.emplace_back(new PlayerCard(temp, &base_container));
-<<<<<<< HEAD
-=======
     player_cards[player_cards.size() - 1]->initTransform(6, (player_cards.size() - 1) * CARD_HEIGHT + player_cards.size() * 4 + 2, base_container.w - 12, CARD_HEIGHT);
->>>>>>> 7aee8f55
 }
 
 void PlayerInfo::onEvent(ServerDisconnectEvent &event) {
