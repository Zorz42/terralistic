--- conflicted
+++ resolved
@@ -10,11 +10,8 @@
     void render();
     PlayerCard(Player* cplayer, gfx::Container* parent_cont);
     void transform(int x, int y, int w, int h);
-<<<<<<< HEAD
-=======
     void initTransform(int x, int y, int w, int h);
     gfx::Container* getContainer(){return &card_container;}
->>>>>>> 7aee8f55
 };
 
 
