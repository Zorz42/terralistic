#pragma once

#include "properties.hpp"
#include "blocks.hpp"
#include "serverModule.hpp"
#include <vector>
#include <string>

struct BiomeLayer;
struct StructureChance;
enum class LayerHeightMode {PREVIOUS_LAYER, WORLD_HEIGHT};

struct Biome {
    BiomeType biome_name;
    int surface_height;
    int surface_height_variation;
<<<<<<< HEAD
    std::vector <structureChance> structure_chances;
    biome(Biome name, int height, int height_variation, std::vector <structureChance> structure_chance);
};

=======
    std::vector <BiomeLayer> ground_layers;
    std::vector <StructureChance> structure_chances;
    Biome(BiomeType name, int height, int height_variation, std::vector <BiomeLayer> layers, std::vector <StructureChance> structure_chance);
    Biome() = default;
};

struct BiomeLayer {
    BlockType block;
    LayerHeightMode layer_height_mode;
    int height;
    int height_variation;
    BiomeLayer(BlockType cblock, LayerHeightMode height_mode, int cheight, int variation);
};
>>>>>>> cd1c8248

struct StructureChance {
    std::string structure_name;
    float chance_on_each_block;
    int least_distance_between_instances;
    int x_of_last_instance;
    int unique_structures_of_type;
<<<<<<< HEAD
    structureChance(std::string name, float chance_on_block, int least_distance, int unique_structures);
=======
    StructureChance(std::string name, float chance_on_block, int least_distance,
                    int unique_structures);
};

inline std::vector <Biome> loaded_biomes;

class Biomes : public ServerModule {
    Blocks* blocks;
public:
    Biomes(Blocks* blocks) : blocks(blocks) {}
    void create();
    BiomeType* biomes;
>>>>>>> cd1c8248
};<|MERGE_RESOLUTION|>--- conflicted
+++ resolved
@@ -1,39 +1,22 @@
 #pragma once
 
 #include "properties.hpp"
-#include "blocks.hpp"
-#include "serverModule.hpp"
+//#include "blocks.hpp"
+//#include "serverModule.hpp"
 #include <vector>
 #include <string>
 
-struct BiomeLayer;
 struct StructureChance;
-enum class LayerHeightMode {PREVIOUS_LAYER, WORLD_HEIGHT};
 
 struct Biome {
     BiomeType biome_name;
     int surface_height;
     int surface_height_variation;
-<<<<<<< HEAD
-    std::vector <structureChance> structure_chances;
-    biome(Biome name, int height, int height_variation, std::vector <structureChance> structure_chance);
-};
-
-=======
-    std::vector <BiomeLayer> ground_layers;
     std::vector <StructureChance> structure_chances;
-    Biome(BiomeType name, int height, int height_variation, std::vector <BiomeLayer> layers, std::vector <StructureChance> structure_chance);
+    Biome(Biome name, int height, int height_variation, std::vector <StructureChance> structure_chance);
     Biome() = default;
 };
 
-struct BiomeLayer {
-    BlockType block;
-    LayerHeightMode layer_height_mode;
-    int height;
-    int height_variation;
-    BiomeLayer(BlockType cblock, LayerHeightMode height_mode, int cheight, int variation);
-};
->>>>>>> cd1c8248
 
 struct StructureChance {
     std::string structure_name;
@@ -41,20 +24,5 @@
     int least_distance_between_instances;
     int x_of_last_instance;
     int unique_structures_of_type;
-<<<<<<< HEAD
-    structureChance(std::string name, float chance_on_block, int least_distance, int unique_structures);
-=======
-    StructureChance(std::string name, float chance_on_block, int least_distance,
-                    int unique_structures);
-};
-
-inline std::vector <Biome> loaded_biomes;
-
-class Biomes : public ServerModule {
-    Blocks* blocks;
-public:
-    Biomes(Blocks* blocks) : blocks(blocks) {}
-    void create();
-    BiomeType* biomes;
->>>>>>> cd1c8248
+    StructureChance(std::string name, float chance_on_block, int least_distance, int unique_structures);
 };