--- conflicted
+++ resolved
@@ -15,85 +15,5 @@
     void update(float frame_length) override;
     void stop() override;
 public:
-<<<<<<< HEAD
-    ServerBlock getBlock(unsigned short x, unsigned short y);
-    
-    void createWorld(unsigned short width, unsigned short height);
-    
-    void removeNaturalLight(unsigned short x);
-    void setNaturalLight(unsigned short x);
-    
-    Biome *biomes = nullptr;
-    unsigned short *surface_height = nullptr;
-    
-    int getSpawnX() const;
-    int getSpawnY();
-    
-    void serialize(std::vector<char>& serial);
-    char* loadFromSerial(char* iter);
-    
-    std::vector<char> toData();
-    
-    unsigned short getHeight() const { return height; }
-    unsigned short getWidth() const { return width; }
-    
-    BlockType getTypeDirectly(unsigned short x, unsigned short y);
-    unsigned char getLiquidLevelDirectly(unsigned short x, unsigned short y);
-    LiquidType getLiquidTypeDirectly(unsigned short x, unsigned short y);
-    
-    void setTypeDirectly(unsigned short x, unsigned short y, BlockType type);
-    void setTypeDirectly(unsigned short x, unsigned short y, LiquidType type);
-    void setLiquidLevelDirectly(unsigned short x, unsigned short y, unsigned char level);
-    void setLightLevelDirectly(unsigned short x, unsigned short y, unsigned char level);
-    void setLightSourceDirectly(unsigned short x, unsigned short y, bool source);
-    
-    ~ServerBlocks();
-};
-
-
-
-class ServerBlockChangeEvent : public Event<ServerBlockChangeEvent> {
-public:
-    ServerBlockChangeEvent(ServerBlock block, BlockType type) : block(block), type(type) {}
-    ServerBlock block;
-    BlockType type;
-};
-
-class ServerBlockBreakEvent : public Event<ServerBlockBreakEvent> {
-public:
-    explicit ServerBlockBreakEvent(ServerBlock block) : block(block) {}
-    ServerBlock block;
-};
-
-class ServerBlockUpdateEvent : public Event<ServerBlockUpdateEvent> {
-public:
-    explicit ServerBlockUpdateEvent(ServerBlock block) : block(block) {}
-    ServerBlock block;
-};
-
-class ServerBlockBreakStageChangeEvent : public Event<ServerBlockBreakStageChangeEvent> {
-public:
-    ServerBlockBreakStageChangeEvent(ServerBlock block, unsigned char break_stage) : block(block), break_stage(break_stage) {}
-    ServerBlock block;
-    unsigned char break_stage;
-};
-
-class ServerLiquidChangeEvent : public Event<ServerLiquidChangeEvent> {
-public:
-    ServerLiquidChangeEvent(ServerBlock block, LiquidType liquid_type, unsigned char liquid_level) : block(block), liquid_type(liquid_type), liquid_level(liquid_level) {}
-    ServerBlock block;
-    LiquidType liquid_type;
-    unsigned char liquid_level;
-};
-
-class ServerLightChangeEvent : public Event<ServerLightChangeEvent> {
-public:
-    ServerLightChangeEvent(ServerBlock block) : block(block) {}
-    ServerBlock block;
-};
-
-#endif
-=======
     ServerBlocks(ServerNetworking* networking) : networking(networking) {}
-};
->>>>>>> cd1c8248
+};