use std::sync::{Mutex};
use bincode::Options;
use super::blocks::*;
use events::*;
<<<<<<< HEAD
use shared_mut::*;
use super::items::*;
=======
use once_cell::sync::Lazy;
>>>>>>> 1cc41a1e

#[derive(PartialEq)]
pub enum EntityType { ITEM, PLAYER }
#[derive(PartialEq)]
pub enum Direction { LEFT, RIGHT, UP, DOWN }
static CURR_ENTITY_ID: Lazy<Mutex<u32>> = Lazy::new(|| Mutex::new(0));

pub trait entity_object{
    /**return the width of the entity*/
    fn get_width(&self) -> i32;
    /**return the height of the entity*/
    fn get_height(&self) -> i32;
    /**returns whether or not the entity is colliding*/
    fn is_colliding(&self, blocks: &Blocks, direction: Direction, colliding_x: f64, colliding_y: f64) -> bool;
    /**returns whether or not the entity is colliding with a block*/
    fn is_colliding_with_block(&self, blocks: &Blocks, direction: Direction, colliding_x: f64, colliding_y: f64) -> bool;
    /**updates the entity*/
    fn update_entity(&mut self, blocks: &Blocks);
    /** returns whether or not the entity is touching ground*/
    fn is_touching_ground(&self, blocks: &Blocks) -> bool;
    /**returns the entity's x position*/
    fn get_x(&self) -> f64;
    /**returns the entity's y position*/
    fn get_y(&self) -> f64;
    /**returns the entity's x velocity*/
    fn get_velocity_x(&self) -> f64;
    /**returns the entity's y velocity*/
    fn get_velocity_y(&self) -> f64;
}

pub struct Entity {
    pub x: f64,
    pub y: f64,
    pub velocity_x: f64,
    pub velocity_y: f64,
    pub gravity: bool,
    pub friction: bool,
    pub has_moved_x: bool,
    pub ignore_server_updates: bool,
    pub has_moved: bool,
    pub id: u32,
    pub entity_type: EntityType,
}

impl Entity {
    pub fn new(entity_type: EntityType, x: i32, y: i32, id: u32) -> Entity {
        let mut entity = Entity {
            x: x as f64,
            y: y as f64,
            velocity_x: 0.0,
            velocity_y: 0.0,
            gravity: true,
            friction: true,
            has_moved_x: false,
            ignore_server_updates: false,
            has_moved: false,
            id,
            entity_type,
        };
        if entity.id == 0 {
            entity.id = *CURR_ENTITY_ID.lock().unwrap();
            *CURR_ENTITY_ID.lock().unwrap() += 1;
        }
        entity
    }
}

impl entity_object for Entity{
    fn get_width(&self) -> i32 {
        0
    }
    fn get_height(&self) -> i32 {
        0
    }
    fn is_colliding(&self, blocks: &Blocks, direction: Direction, colliding_x: f64, colliding_y: f64) -> bool {
        self.is_colliding_with_block(blocks, direction, colliding_x, colliding_y)
    }
    fn is_colliding_with_block(&self, blocks: &Blocks, direction: Direction, colliding_x: f64, colliding_y: f64) -> bool {
        if colliding_x < 0.0 || colliding_y < 0.0 ||
            colliding_y >= (blocks.get_height() * BLOCK_WIDTH * 2 - self.get_height())  as f64 ||
            colliding_x >= (blocks.get_width() * BLOCK_WIDTH * 2 - self.get_width()) as f64 {
            return true
        }
        let starting_x = (colliding_x / (BLOCK_WIDTH * 2) as f64) as i32;
        let starting_y = (colliding_y / (BLOCK_WIDTH * 2) as f64) as i32;
        let ending_x = ((colliding_x + self.get_width() as f64 - 1.0) / (BLOCK_WIDTH * 2) as f64) as i32;
        let ending_y = ((colliding_y + self.get_height() as f64 - 1.0) / (BLOCK_WIDTH * 2) as f64) as i32;

        for x in starting_x..ending_x + 1 {
            for y in starting_y..ending_y + 1 {
                if !blocks.get_block_type(x, y).ghost && !blocks.get_block_type(x, y).feet_collidable {
                    return true
                }
            }
        }
        false
    }
    fn update_entity(&mut self, blocks: &Blocks) {
        if self.friction {
            self.velocity_y *= 0.995;
            self.velocity_x *= if self.is_touching_ground(blocks) { 0.99 } else { 0.9995 };
        }

        if self.is_touching_ground(blocks) {
            self.velocity_y = 0.0;
        }else {
            self.velocity_y += 0.2;
        }

        let prev_y = self.y;
        let y_to_be = self.y + self.velocity_y / 100.0;
        let move_y = y_to_be - self.y;
        let y_factor = if move_y > 0.0 { 1.0 } else { -1.0 };

        for _ in 0..(move_y.abs() as i32) {
            self.y += y_factor;
            if self.is_colliding(blocks, if y_factor == 1.0 { Direction::DOWN } else { Direction::UP }, self.x, self.y) {
                self.y -= y_factor;
                self.velocity_y = 0.0;
                break;
            }
        }
        if self.velocity_y != 0.0 {
            self.y = y_to_be;
        }

        let prev_x = self.x;
        let x_to_be = self.x + self.velocity_x / 100.0;
        let move_x = x_to_be - self.x;
        let x_factor = if move_x > 0.0 { 1.0 } else { -1.0 };
        let mut has_collided_x = false;
        for _ in 0..(move_x.abs() as i32) {
            self.x += x_factor;
            if self.is_colliding(blocks, if x_factor == 1.0 { Direction::RIGHT } else { Direction::LEFT }, self.x, self.y) {
                self.x -= x_factor;
                has_collided_x = true;
                break;
            }
        }
        if !has_collided_x {
            self.x = x_to_be;
        }
        self.has_moved_x = prev_x != self.x;
        self.has_moved = self.has_moved_x || prev_y != self.y;
    }
    fn is_touching_ground(&self, blocks: &Blocks) -> bool {
        self.is_colliding(blocks, Direction::DOWN, self.x, self.y + 1.0) && self.velocity_y == 0.0
    }
    fn get_x(&self) -> f64 {
        self.x
    }
    fn get_y(&self) -> f64 {
        self.y
    }
    fn get_velocity_x(&self) -> f64 {
        self.velocity_x
    }
    fn get_velocity_y(&self) -> f64 {
        self.velocity_y
    }
}

pub struct EntityVelocityChangeEvent {
    pub entity_id: u32,
}
impl EntityVelocityChangeEvent{
    pub fn new(entity_id: u32) -> Self{
        EntityVelocityChangeEvent{ entity_id }
    }
}

pub struct EntityAbsoluteVelocityChangeEvent {
    pub entity_id: u32,
    pub old_vel_x: f64, old_vel_y: f64
}
impl EntityAbsoluteVelocityChangeEvent{
    pub fn new(entity_id: u32, old_vel_x: f64, old_vel_y: f64) -> Self{
        EntityAbsoluteVelocityChangeEvent{
            entity_id,
            old_vel_x,
            old_vel_y
        }
    }
}
pub struct EntityPositionChangeEvent {
    pub entity_id: u32,
}
impl EntityPositionChangeEvent{
    pub fn new(entity_id: u32) -> Self{
        EntityPositionChangeEvent{
            entity_id
        }
    }
}
pub struct EntityDeletionEvent {
    pub entity_id: u32,
}
impl EntityDeletionEvent{
    pub fn new(entity_id: u32) -> Self{
        EntityDeletionEvent{
            entity_id
        }
    }
}

impl Event for EntityVelocityChangeEvent {}
impl Event for EntityAbsoluteVelocityChangeEvent {}
impl Event for EntityPositionChangeEvent {}
impl Event for EntityDeletionEvent {}

pub trait EntityStructTrait<ENTITY_TYPE: entity_object> {
    /**updates all entities in that struct*/
    fn update_all_entities(&mut self);
    /**registers a new entity in that struct*/
    fn register_entity(&mut self, entity: ENTITY_TYPE);
    /**removes an entity in that struct*/
    fn remove_entity(&mut self, entity_id: u32);
    /**returns entity from that struct by id*/
    fn get_entity_by_id(&self, entity_id: u32) -> Option<&ENTITY_TYPE>;
    /**returns mutable entity from that struct by id*/
    fn get_entity_by_id_mut(&self, entity_id: u32) -> Option<&ENTITY_TYPE>;
    /**returns entity vector from that struct*/
    fn get_entities(&self) -> &Vec<ENTITY_TYPE>;
    /**sets the x velocity of an entity from that struct*/
    fn set_velocity_x(&mut self, entity: &mut ENTITY_TYPE, velocity_x: f64);
    /**sets the y velocity of an entity from that struct*/
    fn set_velocity_y(&mut self, entity: &mut ENTITY_TYPE, velocity_y: f64);
    /**adds to the x velocity of an entity from that struct*/
    fn add_velocity_x(&mut self, entity: &mut ENTITY_TYPE, velocity_x: f64);
    /**adds to the y velocity of an entity from that struct*/
    fn add_velocity_y(&mut self, entity: &mut ENTITY_TYPE, velocity_y: f64);
    /**sets the x position of an entity from that struct*/
    fn set_x(&mut self, entity: &mut ENTITY_TYPE, x: f64, send_to_everyone: bool);
    /**sets the y position of an entity from that struct*/
    fn set_y(&mut self, entity: &mut ENTITY_TYPE, y: f64, send_to_everyone: bool);
}<|MERGE_RESOLUTION|>--- conflicted
+++ resolved
@@ -2,12 +2,9 @@
 use bincode::Options;
 use super::blocks::*;
 use events::*;
-<<<<<<< HEAD
 use shared_mut::*;
 use super::items::*;
-=======
 use once_cell::sync::Lazy;
->>>>>>> 1cc41a1e
 
 #[derive(PartialEq)]
 pub enum EntityType { ITEM, PLAYER }
