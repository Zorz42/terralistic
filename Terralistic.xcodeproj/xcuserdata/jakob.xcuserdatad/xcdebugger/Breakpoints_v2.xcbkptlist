<?xml version="1.0" encoding="UTF-8"?>
<Bucket
   uuid = "CF6BAB8D-6D63-4396-A4D6-6A91623FA2CC"
   type = "1"
   version = "2.0">
   <Breakpoints>
      <BreakpointProxy
         BreakpointExtensionID = "Xcode.Breakpoint.FileBreakpoint">
         <BreakpointContent
            uuid = "3AD337FA-712F-43DE-B559-05E7621AE0E9"
            shouldBeEnabled = "Yes"
            ignoreCount = "0"
            continueAfterRunningActions = "No"
            filePath = "Libraries/exception/exception.hpp"
            startingColumnNumber = "9223372036854775807"
            endingColumnNumber = "9223372036854775807"
            startingLineNumber = "8"
            endingLineNumber = "8"
            landmarkName = "Exception"
            landmarkType = "3">
            <Locations>
               <Location
                  uuid = "3AD337FA-712F-43DE-B559-05E7621AE0E9 - 8ae73ce30d93ef5e"
                  shouldBeEnabled = "Yes"
                  ignoreCount = "0"
                  continueAfterRunningActions = "No"
                  symbolName = "Exception::Exception(std::__1::basic_string&lt;char, std::__1::char_traits&lt;char&gt;, std::__1::allocator&lt;char&gt; &gt;)"
                  moduleName = "Terralistic-server"
                  usesParentBreakpointCondition = "Yes"
                  urlString = "file:///Users/jakob/Terralistic/Libraries/exception/exception.hpp"
                  startingColumnNumber = "9223372036854775807"
                  endingColumnNumber = "9223372036854775807"
                  startingLineNumber = "8"
                  endingLineNumber = "8"
                  offsetFromSymbolStart = "16">
               </Location>
               <Location
                  uuid = "3AD337FA-712F-43DE-B559-05E7621AE0E9 - 8ae73ce30d93ef5e"
                  shouldBeEnabled = "Yes"
                  ignoreCount = "0"
                  continueAfterRunningActions = "No"
                  symbolName = "Exception::Exception(std::__1::basic_string&lt;char, std::__1::char_traits&lt;char&gt;, std::__1::allocator&lt;char&gt; &gt;)"
                  moduleName = "Terralistic-server"
                  usesParentBreakpointCondition = "Yes"
                  urlString = "file:///Users/jakob/Terralistic/Libraries/exception/exception.hpp"
                  startingColumnNumber = "9223372036854775807"
                  endingColumnNumber = "9223372036854775807"
                  startingLineNumber = "8"
                  endingLineNumber = "8"
<<<<<<< HEAD
                  offsetFromSymbolStart = "24">
=======
                  offsetFromSymbolStart = "88">
>>>>>>> 36101a12
               </Location>
            </Locations>
         </BreakpointContent>
      </BreakpointProxy>
   </Breakpoints>
</Bucket><|MERGE_RESOLUTION|>--- conflicted
+++ resolved
@@ -20,38 +20,34 @@
             landmarkType = "3">
             <Locations>
                <Location
-                  uuid = "3AD337FA-712F-43DE-B559-05E7621AE0E9 - 8ae73ce30d93ef5e"
+                  uuid = "3AD337FA-712F-43DE-B559-05E7621AE0E9 - ff0586471c6d6793"
                   shouldBeEnabled = "Yes"
                   ignoreCount = "0"
                   continueAfterRunningActions = "No"
                   symbolName = "Exception::Exception(std::__1::basic_string&lt;char, std::__1::char_traits&lt;char&gt;, std::__1::allocator&lt;char&gt; &gt;)"
-                  moduleName = "Terralistic-server"
+                  moduleName = "Terralistic"
                   usesParentBreakpointCondition = "Yes"
                   urlString = "file:///Users/jakob/Terralistic/Libraries/exception/exception.hpp"
                   startingColumnNumber = "9223372036854775807"
                   endingColumnNumber = "9223372036854775807"
                   startingLineNumber = "8"
                   endingLineNumber = "8"
-                  offsetFromSymbolStart = "16">
+                  offsetFromSymbolStart = "80">
                </Location>
                <Location
-                  uuid = "3AD337FA-712F-43DE-B559-05E7621AE0E9 - 8ae73ce30d93ef5e"
+                  uuid = "3AD337FA-712F-43DE-B559-05E7621AE0E9 - ff0586471c6d6793"
                   shouldBeEnabled = "Yes"
                   ignoreCount = "0"
                   continueAfterRunningActions = "No"
                   symbolName = "Exception::Exception(std::__1::basic_string&lt;char, std::__1::char_traits&lt;char&gt;, std::__1::allocator&lt;char&gt; &gt;)"
-                  moduleName = "Terralistic-server"
+                  moduleName = "Terralistic"
                   usesParentBreakpointCondition = "Yes"
                   urlString = "file:///Users/jakob/Terralistic/Libraries/exception/exception.hpp"
                   startingColumnNumber = "9223372036854775807"
                   endingColumnNumber = "9223372036854775807"
                   startingLineNumber = "8"
                   endingLineNumber = "8"
-<<<<<<< HEAD
-                  offsetFromSymbolStart = "24">
-=======
                   offsetFromSymbolStart = "88">
->>>>>>> 36101a12
                </Location>
             </Locations>
          </BreakpointContent>
