--- conflicted
+++ resolved
@@ -261,12 +261,8 @@
                             if new_world_button
                                 .is_hovered(graphics, Some(menu_back.get_back_rect_container()))
                             {
-<<<<<<< HEAD
-                                if let Some(server) = run_add_server_menu(graphics, menu_back, &server_list.servers) {
-                                    server_list.servers.push(ServerCard::new(graphics, server.name, server.ip, server.port));
-=======
                                 if let Some(server) =
-                                    run_add_server_menu(graphics, menu_back, servers_file.clone())
+                                    run_add_server_menu(graphics, menu_back, &server_list.servers)
                                 {
                                     server_list.servers.push(ServerCard::new(
                                         graphics,
@@ -274,7 +270,6 @@
                                         server.ip,
                                         server.port,
                                     ));
->>>>>>> 2e4cfb95
                                 }
                                 server_list.save(servers_file.clone());
                             }
