#include <filesystem>
#include <iostream>
#include "mainMenu.hpp"
#include "platform_folders.h"
#include "configManager.hpp"
#include "resourcePack.hpp"
#include "resourcePath.hpp"
#include "serverPlayers.hpp"
#include "settings.hpp"
#include "updater.hpp"
#include "versions.hpp"

<<<<<<< HEAD
int main(int argc, char **argv) {
    srand(time(NULL));
=======
int main(int argc, char **argv) {    
    if(argc == 2 && (std::string)argv[1] == "version") {
        std::cout << CURR_VERSION_STR << std::endl;
        return 0;
    }
    
#ifndef DEVELOPER_MODE
    if(checkForUpdates(argv[0])) {
        system(((std::string)argv[0] + "&").c_str());
        return 0;
    }
#endif
    
>>>>>>> aaf82898
    gfx::init(1130, 700);
    gfx::resource_path = getResourcePath(argv[0]);
    gfx::setMinimumWindowSize(gfx::getWindowWidth(), gfx::getWindowHeight());
    gfx::loadFont("pixel_font.ttf", 8);
    
    std::filesystem::create_directory(sago::getDataHome() + "/Terralistic/");
    
    loadSettings();
    initProperties();
    
    MainMenu().run();

    gfx::quit();

    return 0;
}<|MERGE_RESOLUTION|>--- conflicted
+++ resolved
@@ -10,11 +10,9 @@
 #include "updater.hpp"
 #include "versions.hpp"
 
-<<<<<<< HEAD
-int main(int argc, char **argv) {
+
+int main(int argc, char **argv) {    
     srand(time(NULL));
-=======
-int main(int argc, char **argv) {    
     if(argc == 2 && (std::string)argv[1] == "version") {
         std::cout << CURR_VERSION_STR << std::endl;
         return 0;
@@ -26,8 +24,6 @@
         return 0;
     }
 #endif
-    
->>>>>>> aaf82898
     gfx::init(1130, 700);
     gfx::resource_path = getResourcePath(argv[0]);
     gfx::setMinimumWindowSize(gfx::getWindowWidth(), gfx::getWindowHeight());
