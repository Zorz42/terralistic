#include <thread>
#include <cassert>
#include <filesystem>
#include "game.hpp"
#include "pauseScreen.hpp"
#include "fileManager.hpp"
#include "choiceScreen.hpp"
#include "debugMenu.hpp"
#include "chat.hpp"
#include "server.hpp"
#include "blockSelector.hpp"

#define FROM_PORT 49152
#define TO_PORT 65535

static std::thread server_thread;

#define LOADING_RECT_HEIGHT 20
#define LOADING_RECT_WIDTH (gfx::getWindowWidth() / 5 * 4)
#define LOADING_RECT_ELEVATION 50

class ServerStart : public gfx::Scene {
    MenuBack* menu_back;
    gfx::Sprite text;
    void init() override;
    void render() override;
    Server* server;
    ServerState prev_server_state = ServerState::NEUTRAL;
public:
    ServerStart(MenuBack* menu_back, Server* server) : menu_back(menu_back), server(server) {}
};

void ServerStart::init() {
    text.scale = 3;
    text.y = (LOADING_RECT_HEIGHT - LOADING_RECT_ELEVATION) / 2;
    text.createBlankImage(1, 1);
    text.orientation = gfx::CENTER;
}

void ServerStart::render() {
    if(server->state != prev_server_state) {
        prev_server_state = server->state;
        if(server->state == ServerState::RUNNING || server->state == ServerState::STOPPED) {
            gfx::returnFromScene();
            return;
        }
        switch(server->state) {
            case ServerState::STARTING:
                text.renderText("Starting server");
                break;
            case ServerState::LOADING_WORLD:
                text.renderText("Loading world");
                break;
            case ServerState::GENERATING_WORLD:
                text.renderText("Generating world");
                /*loading_bar.w += (private_server.getGeneratingCurrent() * LOADING_RECT_WIDTH / private_server.getGeneratingTotal() - loading_bar.w) / 3;
                loading_bar.x = -short(loading_bar_back.w - loading_bar.w) / 2;
                gfx::clearWindow();
                generating_text.render();
                loading_bar_back.render();
                loading_bar.render();
                gfx::updateWindow();*/
                break;
            case ServerState::STOPPING:
                text.renderText("Saving world");
                break;
            default:;
        }
        menu_back->setWidth(text.getWidth() + 300);
    }
    menu_back->render();
    text.render();
}

void startPrivateWorld(const std::string& world_name, MenuBack* menu_back) {
<<<<<<< HEAD
    Server private_server(fileManager::getWorldsPath(), gfx::resource_path, fileManager::getWorldsPath() + world_name);
    unsigned short port = rand() % (TO_PORT - FROM_PORT) + TO_PORT;
=======
    std::filesystem::create_directory(fileManager::getWorldsPath() + world_name);

    Server private_server(fileManager::getWorldsPath() + world_name, gfx::resource_path);
    unsigned short port = 25565;//rand() % (TO_PORT - FROM_PORT) + TO_PORT;
>>>>>>> 3f309068
    private_server.setPrivate(true);
    server_thread = std::thread(&Server::start, &private_server, port);
    
    ServerStart(menu_back, &private_server).run();

    game(menu_back, "_", "127.0.0.1", port).run();
    private_server.stop();
    
    while(private_server.state == ServerState::RUNNING)
        gfx::sleep(1);
    
    ServerStart(menu_back, &private_server).run();
    
    server_thread.join();
}

void game::init() {
    resource_pack.load("resourcePack");
    
    blocks = new ClientBlocks(&networking_manager, &resource_pack);
    blocks->createWorld(4400, 1200);
    
    player_handler = new ClientPlayers(&networking_manager, blocks, &resource_pack, username);
    ClientInventory* inventory_handler = new ClientInventory(&networking_manager, &resource_pack);
    items = new ClientItems(&resource_pack, blocks);
    
    modules = {
        blocks,
        player_handler,
        items,
        new BlockSelector(&networking_manager, blocks, inventory_handler, player_handler),
        inventory_handler,
#ifdef DEVELOPER_MODE
        new DebugMenu(player_handler, blocks),
#endif
        new Chat(&networking_manager),
        new PauseScreen(),
    };

    //renderTextScreen("Connecting to server");
    if(!networking_manager.establishConnection(ip_address, port)) {
        ChoiceScreen(menu_back, "Could not connect to the server!", {"Close"}).run();
        gfx::returnFromScene();
    }
}

void game::onEvent(ClientPacketEvent& event) {
    switch(event.packet_type) {
        case PacketType::KICK: {
            std::string kick_message;
            event.packet >> kick_message;
            ChoiceScreen(menu_back, kick_message, {"Close"}).run();
            gfx::returnFromScene();
        }
        default:;
    }
}

void game::update() {
    networking_manager.checkForPackets();
}

void game::render() {
    float scale = (float)gfx::getWindowHeight() / resource_pack.getBackground().getTextureHeight();
    int position_x = -(blocks->view_x / 5) % int(resource_pack.getBackground().getTextureWidth() * scale);
    for(int i = 0; i < gfx::getWindowWidth() / (resource_pack.getBackground().getTextureWidth() * scale) + 2; i++)
        resource_pack.getBackground().render(scale, position_x + i * resource_pack.getBackground().getTextureWidth() * scale, 0);
    blocks->renderBackBlocks();
    player_handler->renderPlayers();
    items->renderItems();
    blocks->renderFrontBlocks();
}

void game::stop() {
    networking_manager.closeConnection();
}<|MERGE_RESOLUTION|>--- conflicted
+++ resolved
@@ -73,15 +73,10 @@
 }
 
 void startPrivateWorld(const std::string& world_name, MenuBack* menu_back) {
-<<<<<<< HEAD
+  
     Server private_server(fileManager::getWorldsPath(), gfx::resource_path, fileManager::getWorldsPath() + world_name);
     unsigned short port = rand() % (TO_PORT - FROM_PORT) + TO_PORT;
-=======
-    std::filesystem::create_directory(fileManager::getWorldsPath() + world_name);
-
-    Server private_server(fileManager::getWorldsPath() + world_name, gfx::resource_path);
-    unsigned short port = 25565;//rand() % (TO_PORT - FROM_PORT) + TO_PORT;
->>>>>>> 3f309068
+  
     private_server.setPrivate(true);
     server_thread = std::thread(&Server::start, &private_server, port);
     
