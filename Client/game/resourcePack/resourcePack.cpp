#include <fstream>
#include <filesystem>
#include "resourcePack.hpp"
#include "platform_folders.h"

<<<<<<< HEAD
const gfx::Texture& ResourcePack::getBlockTexture() {
    return block_texture_atlas;
}

const gfx::Texture& ResourcePack::getItemTexture() {
    return item_texture_atlas;
}

const gfx::Texture& ResourcePack::getItemTextTexture(ItemType* type) {
    return item_text_textures[(int)type->id];
}

const gfx::Texture& ResourcePack::getLiquidTexture() {
    return liquid_texture_atlas;
}

const gfx::Texture& ResourcePack::getBreakingTexture() {
    return breaking_texture;
}

const gfx::Texture& ResourcePack::getPlayerTexture() {
    return player_texture;
}

const gfx::Texture& ResourcePack::getBackground() {
    return background;
}

const gfx::Texture& ResourcePack::getHeartTexture() {
    return hearts;
}

const gfx::RectShape& ResourcePack::getTextureRectangle(BlockType* type) {
    return block_texture_rectangles[(int)type->id];
}

const gfx::RectShape& ResourcePack::getTextureRectangle(LiquidType* type) {
    return liquid_texture_rectangles[(int)type->id];
}

const gfx::RectShape& ResourcePack::getTextureRectangle(ItemType* type) {
    return item_texture_rectangles[(int)type->id];
}

=======
>>>>>>> 59d1b495
std::string ResourcePack::getFile(const std::string& file_name) {
    std::string file;
    for(int i = 0; i < paths.size(); i++) {
        file = paths[i] + file_name;
        if(std::filesystem::exists(file))
            return file;
    }
    throw Exception(file_name + " was not found.");
}

void ResourcePack::init() {
    std::vector<std::string> active_resource_packs = {gfx::getResourcePath() + "resourcePack"};
    if(std::filesystem::exists(sago::getDataHome() + "/Terralistic/activeMods.txt")) {
        std::ifstream active_mods_file(sago::getDataHome() + "/Terralistic/activeMods.txt");
        std::string line;
        while(std::getline(active_mods_file, line))
            active_resource_packs.insert(active_resource_packs.begin(), sago::getDataHome() + "/Terralistic/Mods/" + line);
    }
    
    paths = active_resource_packs;
    std::filesystem::create_directory(sago::getDataHome() + "/Terralistic/Mods/");
<<<<<<< HEAD
    
    breaking_texture.loadFromFile(getFile("/misc/breaking.png"));
    player_texture.loadFromFile(getFile("/misc/player.png"));
    background.loadFromFile(getFile("/misc/background.png"));
    hearts.loadFromFile(getFile("/misc/hearts.png"));

    item_text_textures = new gfx::Texture[items->getNumItemTypes()];
    block_texture_rectangles = new gfx::RectShape[blocks->getNumBlockTypes()];
    liquid_texture_rectangles = new gfx::RectShape[liquids->getNumLiquidTypes()];
    item_texture_rectangles = new gfx::RectShape[items->getNumItemTypes()];
    loadBlocks();
    loadLiquids();
    loadItems();
}

void ResourcePack::stop() {
    delete[] item_text_textures;
    delete[] block_texture_rectangles;
    delete[] liquid_texture_rectangles;
    delete[] item_texture_rectangles;
=======
>>>>>>> 59d1b495
}<|MERGE_RESOLUTION|>--- conflicted
+++ resolved
@@ -3,53 +3,10 @@
 #include "resourcePack.hpp"
 #include "platform_folders.h"
 
-<<<<<<< HEAD
-const gfx::Texture& ResourcePack::getBlockTexture() {
-    return block_texture_atlas;
-}
-
-const gfx::Texture& ResourcePack::getItemTexture() {
-    return item_texture_atlas;
-}
-
-const gfx::Texture& ResourcePack::getItemTextTexture(ItemType* type) {
-    return item_text_textures[(int)type->id];
-}
-
-const gfx::Texture& ResourcePack::getLiquidTexture() {
-    return liquid_texture_atlas;
-}
-
-const gfx::Texture& ResourcePack::getBreakingTexture() {
-    return breaking_texture;
-}
-
-const gfx::Texture& ResourcePack::getPlayerTexture() {
-    return player_texture;
-}
-
-const gfx::Texture& ResourcePack::getBackground() {
-    return background;
-}
-
 const gfx::Texture& ResourcePack::getHeartTexture() {
     return hearts;
 }
 
-const gfx::RectShape& ResourcePack::getTextureRectangle(BlockType* type) {
-    return block_texture_rectangles[(int)type->id];
-}
-
-const gfx::RectShape& ResourcePack::getTextureRectangle(LiquidType* type) {
-    return liquid_texture_rectangles[(int)type->id];
-}
-
-const gfx::RectShape& ResourcePack::getTextureRectangle(ItemType* type) {
-    return item_texture_rectangles[(int)type->id];
-}
-
-=======
->>>>>>> 59d1b495
 std::string ResourcePack::getFile(const std::string& file_name) {
     std::string file;
     for(int i = 0; i < paths.size(); i++) {
@@ -71,27 +28,6 @@
     
     paths = active_resource_packs;
     std::filesystem::create_directory(sago::getDataHome() + "/Terralistic/Mods/");
-<<<<<<< HEAD
-    
-    breaking_texture.loadFromFile(getFile("/misc/breaking.png"));
-    player_texture.loadFromFile(getFile("/misc/player.png"));
-    background.loadFromFile(getFile("/misc/background.png"));
+  
     hearts.loadFromFile(getFile("/misc/hearts.png"));
-
-    item_text_textures = new gfx::Texture[items->getNumItemTypes()];
-    block_texture_rectangles = new gfx::RectShape[blocks->getNumBlockTypes()];
-    liquid_texture_rectangles = new gfx::RectShape[liquids->getNumLiquidTypes()];
-    item_texture_rectangles = new gfx::RectShape[items->getNumItemTypes()];
-    loadBlocks();
-    loadLiquids();
-    loadItems();
-}
-
-void ResourcePack::stop() {
-    delete[] item_text_textures;
-    delete[] block_texture_rectangles;
-    delete[] liquid_texture_rectangles;
-    delete[] item_texture_rectangles;
-=======
->>>>>>> 59d1b495
 }