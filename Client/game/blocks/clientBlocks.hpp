--- conflicted
+++ resolved
@@ -27,19 +27,12 @@
     ClientBlocks* blocks;
 
 public:
-<<<<<<< HEAD
-    ClientBlock(unsigned short x, unsigned short y, ClientMapBlock* block_data, ClientBlocks* parent_map) : x(x), y(y), block_data(block_data), parent_map(parent_map) {}
+    ClientBlock(unsigned short x, unsigned short y, ClientMapBlock* block_data, ClientBlocks* blocks) : x(x), y(y), block_data(block_data), blocks(blocks) {}
     
     void updateState();
 
     unsigned char getState() {return block_data->state;}
     void setState(unsigned char state);
-=======
-    ClientBlock(unsigned short x, unsigned short y, ClientMapBlock* block_data, ClientBlocks* blocks) : x(x), y(y), block_data(block_data), blocks(blocks) {}
-
-    void updateOrientation();
-    unsigned char getOrientation() { return block_data->orientation; }
->>>>>>> aaf82898
     
     void setType(BlockType block_id, LiquidType liquid_id);
     const BlockInfo& getBlockInfo() { return ::getBlockInfo(getBlockType()); }
@@ -65,11 +58,11 @@
     
     ResourcePack* resource_pack;
     
-<<<<<<< HEAD
-    short getViewBeginX();
-    short getViewEndX();
-    short getViewBeginY();
-    short getViewEndY();
+
+    short getViewBeginX() const;
+    short getViewEndX() const;
+    short getViewBeginY() const;
+    short getViewEndY() const;
 
     bool updateOrientationSide(unsigned short x, unsigned short y, char side_x, char side_y);
     void updateOrientationDown(unsigned short x, unsigned short y);
@@ -77,13 +70,11 @@
     void updateOrientationLeft(unsigned short x, unsigned short y);
     void updateOrientationRight(unsigned short x, unsigned short y);
 
-=======
     short getViewBeginX() const;
     short getViewEndX() const;
     short getViewBeginY() const;
     short getViewEndY() const;
-    
->>>>>>> aaf82898
+
 public:
     explicit ClientBlocks(ResourcePack* resource_pack) : resource_pack(resource_pack) {}
     void create(unsigned short map_width, unsigned short map_height, const std::vector<char>& map_data);
