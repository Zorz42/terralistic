#include <algorithm>
#include <cassert>
#include "clientBlocks.hpp"
#include "resourcePack.hpp"

ClientBlock ClientBlocks::getBlock(unsigned short x, unsigned short y) {
    assert(y >= 0 && y < getHeight() && x >= 0 && x < getWidth());
    return {x, y, &blocks[y * getWidth() + x], this};
}

void ClientBlock::setType(BlockType block_id, LiquidType liquid_id) {
    block_data->block_id = block_id;
    block_data->liquid_id = liquid_id;
    updateState();
    if(x != 0)
<<<<<<< HEAD
        parent_map->getBlock(x - 1, y).updateState();
    if(x != parent_map->getWidth() - 1)
        parent_map->getBlock(x + 1, y).updateState();
    if(y != 0)
        parent_map->getBlock(x, y - 1).updateState();
    if(y != parent_map->getHeight() - 1)
        parent_map->getBlock(x, y + 1).updateState();
=======
        blocks->getBlock(x - 1, y).updateOrientation();
    if(x != blocks->getWidth() - 1)
        blocks->getBlock(x + 1, y).updateOrientation();
    if(y != 0)
        blocks->getBlock(x, y - 1).updateOrientation();
    if(y != blocks->getHeight() - 1)
        blocks->getBlock(x, y + 1).updateOrientation();
>>>>>>> aaf82898
}

void ClientBlock::setLightLevel(unsigned char level) {
    block_data->light_level = level;
}

<<<<<<< HEAD
void ClientBlock::updateState() {
    block_data->state = 0;
    for(auto & stateFunction : parent_map->stateFunctions[(int)getBlockType()])
        std::invoke(stateFunction, parent_map, x, y);
=======
void ClientBlock::updateOrientation() {
    if(blocks->getResourcePack()->getTextureRectangle(getBlockType()).h != 8) {
        block_data->orientation = 0;
        char x_[] = {0, 1, 0, -1};
        char y_[] = {-1, 0, 1, 0};
        unsigned char c = 1;
        for(int i = 0; i < 4; i++) {
            if(
                    x + x_[i] >= blocks->getWidth() || x + x_[i] < 0 || y + y_[i] >= blocks->getHeight() || y + y_[i] < 0 ||
                    blocks->getBlock(x + x_[i], y + y_[i]).getBlockType() == getBlockType() ||
                    std::count(getBlockInfo().connects_to.begin(), getBlockInfo().connects_to.end(), blocks->getBlock(x + x_[i], y + y_[i]).getBlockType())
                )
                block_data->orientation += c;
            c += c;
        }
    }
    else
        block_data->orientation = 0;
>>>>>>> aaf82898
}


void ClientBlock::setBreakStage(unsigned char stage) {
    block_data->break_stage = stage;
}

<<<<<<< HEAD
void ClientBlock::setState(unsigned char state) {
    block_data->state = state;
}

short ClientBlocks::getViewBeginX() {
=======
short ClientBlocks::getViewBeginX() const {
>>>>>>> aaf82898
    return std::max(view_x / (BLOCK_WIDTH * 2) - gfx::getWindowWidth() / 2 / (BLOCK_WIDTH * 2) - 2, 0);
}

short ClientBlocks::getViewEndX() const {
    return std::min(view_x / (BLOCK_WIDTH * 2) + gfx::getWindowWidth() / 2 / (BLOCK_WIDTH * 2) + 2, (int)getWidth());
}

short ClientBlocks::getViewBeginY() const {
    return std::max(view_y / (BLOCK_WIDTH * 2) - gfx::getWindowHeight() / 2 / (BLOCK_WIDTH * 2) - 2, 0);
}

short ClientBlocks::getViewEndY() const {
    return std::min(view_y / (BLOCK_WIDTH * 2) + gfx::getWindowHeight() / 2 / (BLOCK_WIDTH * 2) + 2, (int)getHeight());
}

void ClientBlocks::renderBackBlocks() {
    sf::VertexArray block_vertex_array(sf::Quads, (getViewEndX() - getViewBeginX()) * (getViewEndY() - getViewBeginY()) * 4);
    
    int block_index = 0;
    for(unsigned short x = getViewBeginX(); x < getViewEndX(); x++)
        for(unsigned short y = getViewBeginY(); y < getViewEndY(); y++) {
            if(getBlock(x, y).getState() == 16)
                getBlock(x, y).updateState();
            
            if(getBlock(x, y).getBlockType() != BlockType::AIR) {
                int block_x = x * BLOCK_WIDTH * 2 - view_x + gfx::getWindowWidth() / 2, block_y = y * BLOCK_WIDTH * 2 - view_y + gfx::getWindowHeight() / 2;
                float texture_y = resource_pack->getTextureRectangle(getBlock(x, y).getBlockType()).y + BLOCK_WIDTH * getBlock(x, y).getState();
                float texture_x = (getBlock(x, y).getVariation()) % (resource_pack->getTextureRectangle(getBlock(x, y).getBlockType()).w / BLOCK_WIDTH) * BLOCK_WIDTH;
                
                block_vertex_array[block_index].texCoords = {texture_x, texture_y};
                block_vertex_array[block_index + 1].texCoords = {texture_x + (float)BLOCK_WIDTH, texture_y};
                block_vertex_array[block_index + 2].texCoords = {texture_x + (float)BLOCK_WIDTH, texture_y + BLOCK_WIDTH};
                block_vertex_array[block_index + 3].texCoords = {texture_x, texture_y + BLOCK_WIDTH};
                
                block_vertex_array[block_index].position = {(float)block_x, (float)block_y};
                block_vertex_array[block_index + 1].position = {(float)block_x + BLOCK_WIDTH * 2, (float)block_y};
                block_vertex_array[block_index + 2].position = {(float)block_x + BLOCK_WIDTH * 2, (float)block_y + BLOCK_WIDTH * 2};
                block_vertex_array[block_index + 3].position = {(float)block_x, (float)block_y + BLOCK_WIDTH * 2};
                
                block_index += 4;
            }
        }
    
    block_vertex_array.resize(block_index);
    if(block_index)
        gfx::drawVertices(block_vertex_array, resource_pack->getBlockTexture().getSfmlTexture()->getTexture());
    
    for(unsigned short x = getViewBeginX(); x < getViewEndX(); x++)
        for(unsigned short y = getViewBeginY(); y < getViewEndY(); y++) {
            if(getBlock(x, y).getBreakStage()) {
                int block_x = x * BLOCK_WIDTH * 2 - view_x + gfx::getWindowWidth() / 2, block_y = y * BLOCK_WIDTH * 2 - view_y + gfx::getWindowHeight() / 2;
                getResourcePack()->getBreakingTexture().render(2, block_x, block_y, gfx::RectShape(0, short(BLOCK_WIDTH * (getBlock(x, y).getBreakStage() - 1)), BLOCK_WIDTH, BLOCK_WIDTH));
            }
        }
}

void ClientBlocks::renderFrontBlocks() {
    sf::VertexArray liquid_vertex_array(sf::Quads, (getViewEndX() - getViewBeginX()) * (getViewEndY() - getViewBeginY()) * 4);
    sf::VertexArray light_vertex_array(sf::Quads, (getViewEndX() - getViewBeginX()) * (getViewEndY() - getViewBeginY()) * 4);
    
    int light_index = 0, liquid_index = 0;
    for(unsigned short x = getViewBeginX(); x < getViewEndX(); x++)
        for(unsigned short y = getViewBeginY(); y < getViewEndY(); y++) {
            int block_x = x * BLOCK_WIDTH * 2 - view_x + gfx::getWindowWidth() / 2, block_y = y * BLOCK_WIDTH * 2 - view_y + gfx::getWindowHeight() / 2;
            
            unsigned short low_x = x + 1 == getWidth() ? x : x + 1, low_y = y + 1 == getHeight() ? y : y + 1;
            unsigned char light_levels[] = {getBlock(x, y).getLightLevel(), getBlock(low_x, y).getLightLevel(), getBlock(low_x, low_y).getLightLevel(), getBlock(x, low_y).getLightLevel()};
            
            if(light_levels[0] != MAX_LIGHT || light_levels[1] != MAX_LIGHT || light_levels[2] != MAX_LIGHT || light_levels[3] != MAX_LIGHT) {
                light_vertex_array[light_index].color = { 0, 0, 0, (unsigned char)(255 - 255.0 / MAX_LIGHT * getBlock(x, y).getLightLevel()) };
                light_vertex_array[light_index + 1].color = { 0, 0, 0, (unsigned char)(255 - 255.0 / MAX_LIGHT * getBlock(low_x, y).getLightLevel()) };
                light_vertex_array[light_index + 2].color = { 0, 0, 0, (unsigned char)(255 - 255.0 / MAX_LIGHT * getBlock(low_x, low_y).getLightLevel()) };
                light_vertex_array[light_index + 3].color = { 0, 0, 0, (unsigned char)(255 - 255.0 / MAX_LIGHT * getBlock(x, low_y).getLightLevel()) };
                
                light_vertex_array[light_index].position = {(float)block_x + BLOCK_WIDTH, (float)block_y + BLOCK_WIDTH};
                light_vertex_array[light_index + 1].position = {(float)block_x + BLOCK_WIDTH * 3, (float)block_y + BLOCK_WIDTH};
                light_vertex_array[light_index + 2].position = {(float)block_x + BLOCK_WIDTH * 3, (float)block_y + BLOCK_WIDTH * 3};
                light_vertex_array[light_index + 3].position = {(float)block_x + BLOCK_WIDTH, (float)block_y + BLOCK_WIDTH * 3};
                
                light_index += 4;
            }

            if(getBlock(x, y).getLiquidType() != LiquidType::EMPTY) {
                float texture_y = resource_pack->getTextureRectangle(getBlock(x, y).getLiquidType()).y * 2,
                texture_height = getBlock(x, y).getLiquidLevel();
                
                liquid_vertex_array[liquid_index].texCoords = {0.f, texture_y};
                liquid_vertex_array[liquid_index + 1].texCoords = {(float)BLOCK_WIDTH, texture_y};
                liquid_vertex_array[liquid_index + 2].texCoords = {(float)BLOCK_WIDTH, texture_y + texture_height};
                liquid_vertex_array[liquid_index + 3].texCoords = {0.f, texture_y + texture_height};
                
                int level = ((int)getBlock(x, y).getLiquidLevel() + 1) / 8;
                liquid_vertex_array[liquid_index].position = {(float)block_x, (float)block_y + BLOCK_WIDTH * 2 - level};
                liquid_vertex_array[liquid_index + 1].position = {(float)block_x + BLOCK_WIDTH * 2, (float)block_y + BLOCK_WIDTH * 2 - level};
                liquid_vertex_array[liquid_index + 2].position = {(float)block_x + BLOCK_WIDTH * 2, (float)block_y + BLOCK_WIDTH * 2};
                liquid_vertex_array[liquid_index + 3].position = {(float)block_x, (float)block_y + BLOCK_WIDTH * 2};
                liquid_index += 4;
            }
        }
    
    liquid_vertex_array.resize(liquid_index);
    if(liquid_index)
        gfx::drawVertices(liquid_vertex_array, resource_pack->getLiquidTexture().getSfmlTexture()->getTexture());
    
    light_vertex_array.resize(light_index);
    if(light_index)
        gfx::drawVertices(light_vertex_array);
}<|MERGE_RESOLUTION|>--- conflicted
+++ resolved
@@ -13,54 +13,23 @@
     block_data->liquid_id = liquid_id;
     updateState();
     if(x != 0)
-<<<<<<< HEAD
-        parent_map->getBlock(x - 1, y).updateState();
-    if(x != parent_map->getWidth() - 1)
-        parent_map->getBlock(x + 1, y).updateState();
+        blocks->getBlock(x - 1, y).updateState();
+    if(x != blocks->getWidth() - 1)
+        blocks->getBlock(x + 1, y).updateState();
     if(y != 0)
-        parent_map->getBlock(x, y - 1).updateState();
-    if(y != parent_map->getHeight() - 1)
-        parent_map->getBlock(x, y + 1).updateState();
-=======
-        blocks->getBlock(x - 1, y).updateOrientation();
-    if(x != blocks->getWidth() - 1)
-        blocks->getBlock(x + 1, y).updateOrientation();
-    if(y != 0)
-        blocks->getBlock(x, y - 1).updateOrientation();
+        blocks->getBlock(x, y - 1).updateState();
     if(y != blocks->getHeight() - 1)
-        blocks->getBlock(x, y + 1).updateOrientation();
->>>>>>> aaf82898
+        blocks->getBlock(x, y + 1).updateState();
 }
 
 void ClientBlock::setLightLevel(unsigned char level) {
     block_data->light_level = level;
 }
 
-<<<<<<< HEAD
 void ClientBlock::updateState() {
     block_data->state = 0;
-    for(auto & stateFunction : parent_map->stateFunctions[(int)getBlockType()])
-        std::invoke(stateFunction, parent_map, x, y);
-=======
-void ClientBlock::updateOrientation() {
-    if(blocks->getResourcePack()->getTextureRectangle(getBlockType()).h != 8) {
-        block_data->orientation = 0;
-        char x_[] = {0, 1, 0, -1};
-        char y_[] = {-1, 0, 1, 0};
-        unsigned char c = 1;
-        for(int i = 0; i < 4; i++) {
-            if(
-                    x + x_[i] >= blocks->getWidth() || x + x_[i] < 0 || y + y_[i] >= blocks->getHeight() || y + y_[i] < 0 ||
-                    blocks->getBlock(x + x_[i], y + y_[i]).getBlockType() == getBlockType() ||
-                    std::count(getBlockInfo().connects_to.begin(), getBlockInfo().connects_to.end(), blocks->getBlock(x + x_[i], y + y_[i]).getBlockType())
-                )
-                block_data->orientation += c;
-            c += c;
-        }
-    }
-    else
-        block_data->orientation = 0;
->>>>>>> aaf82898
+    for(auto & stateFunction : blocks->stateFunctions[(int)getBlockType()])
+        std::invoke(stateFunction, blocks, x, y);
 }
 
 
@@ -68,15 +37,11 @@
     block_data->break_stage = stage;
 }
 
-<<<<<<< HEAD
 void ClientBlock::setState(unsigned char state) {
     block_data->state = state;
 }
 
-short ClientBlocks::getViewBeginX() {
-=======
 short ClientBlocks::getViewBeginX() const {
->>>>>>> aaf82898
     return std::max(view_x / (BLOCK_WIDTH * 2) - gfx::getWindowWidth() / 2 / (BLOCK_WIDTH * 2) - 2, 0);
 }
 
