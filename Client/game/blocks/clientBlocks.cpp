#include <cstring>
#include "clientBlocks.hpp"
#include "readOpa.hpp"
#include "resourcePath.hpp"

#define EXTENDED_VIEW_MARGIN 100

void ClientBlocks::onEvent(ClientPacketEvent &event) {
    switch(event.packet_type) {
        case ServerPacketType::BLOCK: {
            int x, y;
            unsigned char block_id;
            unsigned char x_from_main, y_from_main;
            event.packet >> x >> y >> block_id >> x_from_main >> y_from_main;
            
            setBlockType(x, y, getBlockTypeById(block_id), x_from_main, y_from_main);
            break;
        }
        case ServerPacketType::BLOCK_STARTED_BREAKING: {
            int x, y;
            event.packet >> x >> y;
            startBreakingBlock(x, y);
            break;
        }
        case ServerPacketType::BLOCK_STOPPED_BREAKING: {
            int x, y;
            event.packet >> x >> y;
            stopBreakingBlock(x, y);
            break;
        }
<<<<<<< HEAD
        case ServerPacketType::BLOCK_DATA_UPDATE:{
=======
        case ServerPacketType::BLOCK_DATA_UPDATE: {
            std::vector<char> memdata;
            memdata.resize(event.packet.getDataSize());
            memcpy(&memdata[0], event.packet.getData(), event.packet.getDataSize());
            memdata.erase(memdata.begin(), memdata.begin() + 15);
>>>>>>> 76d1ca78

            int x, y;
            event.packet >> x >> y;
            char* data = new char[getBlockData(x, y)->getSavedSize()];
            for(int i = 0; i < getBlockData(x, y)->getSavedSize(); i++){
                event.packet >> data[i];
            }
            const char *iter = data;
            getBlockData(x, y)->load(iter);
            updateState(x, y);
            scheduleBlockUpdate(x, y);
            delete[] data;
        }
        default:;
    }
}

ClientBlocks::RenderBlock* ClientBlocks::getRenderBlock(int x, int y) {
    if(x < 0 || x >= getWidth() || y < 0 || y >= getHeight() || render_blocks == nullptr)
        throw Exception("RenderBlock is accessed out of the bounds! (" + std::to_string(x) + ", " + std::to_string(y) + ")");
    return &render_blocks[y * getWidth() + x];
}

ClientBlocks::RenderBlockChunk* ClientBlocks::getRenderBlockChunk(int x, int y) {
    if(x < 0 || x >= getWidth() / CHUNK_SIZE || y < 0 || y >= getHeight() / CHUNK_SIZE || block_chunks == nullptr)
        throw Exception("Chunk is accessed out of the bounds! (" + std::to_string(x) + ", " + std::to_string(y) + ")");
    return &block_chunks[y * getWidth() / CHUNK_SIZE + x];
}

void ClientBlocks::scheduleBlockUpdate(int x, int y) {
    getRenderBlockChunk(x / CHUNK_SIZE, y / CHUNK_SIZE)->has_update = true;
}

void ClientBlocks::updateState(int x, int y) {
    setState(x, y, getBlockType(x, y)->updateState(this, x, y));
}

void ClientBlocks::setState(int x, int y, int state) {
    getRenderBlock(x, y)->state = state;
}

int ClientBlocks::getState(int x, int y) {
    return getRenderBlock(x, y)->state;
}

void ClientBlocks::postInit() {
    render_blocks = new RenderBlock[getWidth() * getHeight()];
    block_chunks = new RenderBlockChunk[getWidth() / 16 * getHeight() / 16];
}

void ClientBlocks::onEvent(BlockChangeEvent& event) {
    int coords[5][2] = {{event.x, event.y}, {event.x + 1, event.y}, {event.x - 1, event.y}, {event.x, event.y + 1}, {event.x, event.y - 1}};
    for(auto & coord : coords) {
        if(!(coord[0] < 0 || coord[1] < 0 || coord[0] >= getWidth() || coord[1] >= getHeight())) {
            scheduleBlockUpdate(coord[0], coord[1]);
            updateState(coord[0], coord[1]);
        }
    }
}

void ClientBlocks::onEvent(WelcomePacketEvent& event) {
    if(event.packet_type == WelcomePacketType::BLOCKS) {
        std::vector<char> data;
        event.packet >> data;
        fromSerial(data);
    }
}

void ClientBlocks::init() {
    block_change_event.addListener(this);
    networking->packet_event.addListener(this);
    networking->welcome_packet_event.addListener(this);
    debug_menu->registerDebugLine(&render_time_line);
}

void ClientBlocks::loadTextures() {
    loadOpa(breaking_texture, resource_pack->getFile("/misc/breaking.opa"));
    
    std::vector<gfx::Texture*> block_textures(getNumBlockTypes() - 1);

    for(int i = 1; i < getNumBlockTypes(); i++) {
        block_textures[i - 1] = new gfx::Texture;
        loadOpa(*block_textures[i - 1], resource_pack->getFile("/blocks/" + getBlockTypeById(i)->name + ".opa"));
    }
    
    blocks_atlas.create(block_textures);
    
    for(int i = 1; i < getNumBlockTypes(); i++)
        delete block_textures[i - 1];
}

void ClientBlocks::updateParallel(float frame_length) {
    updateBreakingBlocks(frame_length);
    
    view_begin_x = std::max(camera->getViewBeginX() / (BLOCK_WIDTH * 2) - 2, 0);
    view_end_x = std::min(camera->getViewEndX() / (BLOCK_WIDTH * 2) + 2, getWidth() - 1);

    view_begin_y = std::max(camera->getViewBeginY() / (BLOCK_WIDTH * 2) - 2, 0);
    view_end_y = std::min(camera->getViewEndY() / (BLOCK_WIDTH * 2) + 2, getHeight() - 1);

    extended_view_begin_x = std::max(camera->getViewBeginX() / (BLOCK_WIDTH * 2) - EXTENDED_VIEW_MARGIN, 0);
    extended_view_end_x = std::min(camera->getViewEndX() / (BLOCK_WIDTH * 2) + EXTENDED_VIEW_MARGIN, getWidth() - 1);

    extended_view_begin_y = std::max(camera->getViewBeginY() / (BLOCK_WIDTH * 2) - EXTENDED_VIEW_MARGIN, 0);
    extended_view_end_y = std::min(camera->getViewEndY() / (BLOCK_WIDTH * 2) + EXTENDED_VIEW_MARGIN, getHeight() - 1);
    
    for(int y = getBlocksViewBeginY() / CHUNK_SIZE; y <= getBlocksViewEndY() / CHUNK_SIZE; y++)
        for(int x = getBlocksViewBeginX() / CHUNK_SIZE; x <= getBlocksViewEndX() / CHUNK_SIZE; x++) {
            if(!getRenderBlockChunk(x, y)->isCreated())
                getRenderBlockChunk(x, y)->create();
            
            if(getRenderBlockChunk(x, y)->has_update)
                getRenderBlockChunk(x, y)->update(this, x, y);
        }
}

void ClientBlocks::stop() {
    block_change_event.removeListener(this);
    networking->packet_event.removeListener(this);
    networking->welcome_packet_event.removeListener(this);
    
    delete[] render_blocks;
    delete[] block_chunks;
}

void ClientBlocks::RenderBlockChunk::create() {
    block_rects.resize(CHUNK_SIZE * CHUNK_SIZE);
    is_created = true;
}

void ClientBlocks::RenderBlockChunk::update(ClientBlocks* blocks, int x, int y) {
    has_update = false;
    int index = 0;
    for(int y_ = y * CHUNK_SIZE; y_ < (y + 1) * CHUNK_SIZE; y_++)
        for(int x_ = x * CHUNK_SIZE; x_ < (x + 1) * CHUNK_SIZE; x_++)
            if(blocks->getBlockType(x_, y_) != &blocks->air) {
                if(blocks->getState(x_, y_) == 16)
                    blocks->updateState(x_, y_);
                block_rects.setRect(index, {(x_ % CHUNK_SIZE) * BLOCK_WIDTH * 2, (y_ % CHUNK_SIZE) * BLOCK_WIDTH * 2, BLOCK_WIDTH * 2, BLOCK_WIDTH * 2});
                
                int texture_x;
                int texture_y;
                if(blocks->getBlockType(x_, y_)->width == 0) {
                    texture_x = std::abs(blocks->getRenderBlock(x_, y_)->variation) % (blocks->getBlockRectInAtlas(blocks->getBlockType(x_, y_)).w / BLOCK_WIDTH) * BLOCK_WIDTH;
                    texture_y = blocks->getBlockRectInAtlas(blocks->getBlockType(x_, y_)).y + BLOCK_WIDTH * blocks->getRenderBlock(x_, y_)->state;
                } else {
                    texture_x = blocks->getBlockRectInAtlas(blocks->getBlockType(x_, y_)).x + blocks->getBlockXFromMain(x_, y_) * BLOCK_WIDTH;
                    texture_y = blocks->getBlockRectInAtlas(blocks->getBlockType(x_, y_)).y + blocks->getBlockYFromMain(x_, y_) * BLOCK_WIDTH;
                }
                block_rects.setTextureCoords(index, {texture_x, texture_y, BLOCK_WIDTH, BLOCK_WIDTH});
                block_rects.setColor(index, {255, 255, 255});
                index++;
            }
    block_count = index;
}

void ClientBlocks::RenderBlockChunk::render(ClientBlocks* blocks, int x, int y) {
    if(block_count > 0)
        block_rects.render(&blocks->getBlocksAtlasTexture(), x, y, false, block_count);
}

const gfx::Texture& ClientBlocks::getBlocksAtlasTexture() {
    return blocks_atlas.getTexture();
}

gfx::RectShape ClientBlocks::getBlockRectInAtlas(BlockType* type) {
    return blocks_atlas.getRect(type->id - 1);
}

void ClientBlocks::render() {
    gfx::Timer render_timer;
    for(int y = getBlocksViewBeginY() / CHUNK_SIZE; y <= getBlocksViewEndY() / CHUNK_SIZE; y++)
        for(int x = getBlocksViewBeginX() / CHUNK_SIZE; x <= getBlocksViewEndX() / CHUNK_SIZE; x++)
            if(getRenderBlockChunk(x, y)->isCreated()) {
                getRenderBlockChunk(x, y)->render(this, x * CHUNK_SIZE * BLOCK_WIDTH * 2 - camera->getX() + gfx::getWindowWidth() / 2, y * CHUNK_SIZE * BLOCK_WIDTH * 2 - camera->getY() + gfx::getWindowHeight() / 2);
                
                if(getChunkBreakingBlocksCount(x, y) > 0) {
                    for(int x_ = x * CHUNK_SIZE; x_ < (x + 1) * CHUNK_SIZE; x_++)
                        for(int y_ = y * CHUNK_SIZE; y_ < (y + 1) * CHUNK_SIZE; y_++)
                            if(getBreakStage(x_, y_)) {
                                int block_x = x_ * BLOCK_WIDTH * 2 - camera->getX() + gfx::getWindowWidth() / 2, block_y = y_ * BLOCK_WIDTH * 2 - camera->getY() + gfx::getWindowHeight() / 2;
                                breaking_texture.render(2, block_x, block_y, gfx::RectShape(0, BLOCK_WIDTH * (getBreakStage(x_, y_) - 1), BLOCK_WIDTH, BLOCK_WIDTH));
                            }
                }
            }
    
    render_time_sum += render_timer.getTimeElapsed();
    fps_count++;
    if(line_refresh_timer.getTimeElapsed() >= 1000) {
        render_time_line.text = std::to_string(render_time_sum / fps_count) + "ms blocks render";
        
        fps_count = 0;
        render_time_sum = 0;
        line_refresh_timer.reset();
    }
}

int ClientBlocks::getBlocksViewBeginX() const {
    return view_begin_x;
}

int ClientBlocks::getBlocksViewEndX() const {
    return view_end_x;
}

int ClientBlocks::getBlocksViewBeginY() const {
    return view_begin_y;
}

int ClientBlocks::getBlocksViewEndY() const {
    return view_end_y;
}

int ClientBlocks::getBlocksExtendedViewBeginX() const {
    return extended_view_begin_x;
}

int ClientBlocks::getBlocksExtendedViewEndX() const {
    return extended_view_end_x;
}

int ClientBlocks::getBlocksExtendedViewBeginY() const {
    return extended_view_begin_y;
}

int ClientBlocks::getBlocksExtendedViewEndY() const {
    return extended_view_end_y;
}
<|MERGE_RESOLUTION|>--- conflicted
+++ resolved
@@ -28,15 +28,7 @@
             stopBreakingBlock(x, y);
             break;
         }
-<<<<<<< HEAD
         case ServerPacketType::BLOCK_DATA_UPDATE:{
-=======
-        case ServerPacketType::BLOCK_DATA_UPDATE: {
-            std::vector<char> memdata;
-            memdata.resize(event.packet.getDataSize());
-            memcpy(&memdata[0], event.packet.getData(), event.packet.getDataSize());
-            memdata.erase(memdata.begin(), memdata.begin() + 15);
->>>>>>> 76d1ca78
 
             int x, y;
             event.packet >> x >> y;
