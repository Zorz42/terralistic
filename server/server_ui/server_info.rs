--- conflicted
+++ resolved
@@ -163,11 +163,7 @@
                     ));
             }
             UiMessageType::PlayerEvent(event) => match event {
-<<<<<<< HEAD
-                PlayerEventType::Join((name, addr)) => {
-=======
-                PlayerEventType::Join(_name) => {
->>>>>>> 00f81df9
+                PlayerEventType::Join((_name, _addr)) => {
                     self.players_count += 1;
                     self.players_sprite.texture = gfx::Texture::load_from_surface(
                         &graphics_context
@@ -175,11 +171,7 @@
                             .create_text_surface(&format!("Players: {}", self.players_count)),
                     );
                 }
-<<<<<<< HEAD
-                PlayerEventType::Leave(addr) => {
-=======
-                PlayerEventType::Leave(_name) => {
->>>>>>> 00f81df9
+                PlayerEventType::Leave(_addr) => {
                     self.players_count -= 1;
                     self.players_sprite.texture = gfx::Texture::load_from_surface(
                         &graphics_context
