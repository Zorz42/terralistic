use core::sync::atomic::{AtomicBool, Ordering};
use std::sync::mpsc::{Receiver, Sender};
use core::time::Duration;
use core::any::Any;
use std::collections::HashMap;
use std::path::Path;
use std::sync::{Mutex, PoisonError};
use std::thread::sleep;

use anyhow::{anyhow, Result};
use bincode::serialize;
use crate::libraries::events::EventManager;
use crate::server::server_core::entities::ServerEntities;
use crate::server::server_core::items::ServerItems;
use crate::server::server_core::players::ServerPlayers;

use super::blocks::ServerBlocks;
use super::mod_manager::ServerModManager;
use super::networking::ServerNetworking;
use super::walls::ServerWalls;
use super::world_generator::WorldGenerator;

pub const SINGLEPLAYER_PORT: u16 = 49152;
pub const MULTIPLAYER_PORT: u16 = 49153;

<<<<<<< HEAD
#[derive(Copy, Clone, serde_derive::Serialize, serde_derive::Deserialize, Debug, PartialEq)]
pub enum ServerState { Nothing, Starting, InitMods, LoadingWorld, Running, Stopping, Stopped }

impl std::fmt::Display for ServerState {//this only stays for now since i debug things with it. remove later
    fn fmt(&self, f: &mut std::fmt::Formatter) -> std::fmt::Result {
        write!(f, "{:?}", self)
    }
=======
enum ServerState {
    Nothing,
    Starting,
    InitMods,
    LoadingWorld,
    Running,
    Stopping,
    Stopped,
>>>>>>> 73cb9ffc
}

pub struct Server {
    tps_limit: f32,
    state: ServerState,
    events: EventManager,
    networking: ServerNetworking,
    mods: ServerModManager,
    blocks: ServerBlocks,
    walls: ServerWalls,
    entities: ServerEntities,
    items: ServerItems,
    players: ServerPlayers,
    ui_event_sender: Option<Sender<Vec<u8>>>,
}

impl Server {
    #[must_use]
    pub fn new(port: u16, ui_event_sender: Option<Sender<Vec<u8>>>) -> Self {
        let mut blocks = ServerBlocks::new();
        let walls = ServerWalls::new(&mut blocks.blocks);
        Self {
            tps_limit: 20.0,
            state: ServerState::Nothing,
            events: EventManager::new(),
            networking: ServerNetworking::new(port),
            mods: ServerModManager::new(Vec::new()),
            blocks,
            walls,
            entities: ServerEntities::new(),
            items: ServerItems::new(),
            players: ServerPlayers::new(),
            ui_event_sender,
        }
    }

    /// Starts the server
    /// # Errors
    /// A lot of server crashes are caused by mods and other stuff, so this function returns a Result
    #[allow(clippy::too_many_lines)]
    pub fn start(
        &mut self,
        is_running: &AtomicBool,
        status_text: &Mutex<String>,
        mods_serialized: Vec<Vec<u8>>,
        world_path: &Path,
    ) -> Result<()> {
        println!("Starting server...");
        let timer = std::time::Instant::now();
        *status_text.lock().unwrap_or_else(PoisonError::into_inner) = "Starting server".to_owned();
        self.state = ServerState::Starting;
        self.send_to_ui(&self.state);

        let mut mods = Vec::new();
        for game_mod in mods_serialized {
            // decompress mod with snap
            let game_mod = snap::raw::Decoder::new().decompress_vec(&game_mod)?;
            mods.push(bincode::deserialize(&game_mod)?);
        }
        self.mods = ServerModManager::new(mods);

        // init modules
        self.networking.init();
        self.blocks.init(&mut self.mods.mod_manager)?;
        self.walls.init(&mut self.mods.mod_manager)?;
        self.items.init(&mut self.mods.mod_manager)?;

        let mut generator = WorldGenerator::new();
        generator.init(&mut self.mods.mod_manager)?;

        self.state = ServerState::InitMods;
        self.send_to_ui(&self.state);
        *status_text.lock().unwrap_or_else(PoisonError::into_inner) =
            "Initializing mods".to_owned();
        self.mods.init()?;

        self.state = ServerState::LoadingWorld;
        self.send_to_ui(&self.state);
        if world_path.exists() {
            *status_text.lock().unwrap_or_else(PoisonError::into_inner) =
                "Loading world".to_owned();
            self.load_world(world_path)?;
        } else {
            generator.generate(
                (&mut self.blocks.blocks, &mut self.walls.walls),
                &mut self.mods.mod_manager,
                4400,
                1200,
                423_657,
                status_text,
            )?;
        }

        self.state = ServerState::Running;
        self.send_to_ui(&self.state);
        // start server loop
        println!("server started in {}ms", timer.elapsed().as_millis());
        status_text
            .lock()
            .unwrap_or_else(PoisonError::into_inner)
            .clear();
        let ms_timer = std::time::Instant::now();
        let mut ms_counter = 0;
        let mut last_time = std::time::Instant::now();
        let mut sec_counter = std::time::Instant::now();
        loop {
            let delta_time = last_time.elapsed().as_secs_f32() * 1000.0;
            last_time = std::time::Instant::now();

            // update modules
            self.networking.update(&mut self.events)?;
            self.mods.update()?;
            self.blocks.update(&mut self.events, delta_time)?;
            self.walls.update(delta_time, &mut self.events)?;

            // handle events
            while let Some(event) = self.events.pop_event() {
                self.mods.on_event(&event, &mut self.networking)?;
                self.blocks
                    .on_event(&event, &mut self.events, &mut self.networking)?;
                self.walls.on_event(&event, &mut self.networking)?;
                self.items.on_event(
                    &event,
                    &mut self.entities.entities,
                    &mut self.events,
                    &mut self.networking,
                )?;
                self.players.on_event(
                    &event,
                    &mut self.entities.entities,
                    &self.blocks.blocks,
                    &mut self.networking,
                )?;
                self.networking.on_event(&event, &mut self.events)?;
            }

            while ms_counter < ms_timer.elapsed().as_millis() as i32 {
                ServerPlayers::update(&mut self.entities.entities, &self.blocks.blocks);
                self.entities
                    .entities
                    .update_entities_ms(&self.blocks.blocks);
                ms_counter += 5;
            }

            if sec_counter.elapsed().as_secs() >= 1 {
                self.entities.sync_entities(&mut self.networking)?;
                sec_counter = std::time::Instant::now();
            }
            if !is_running.load(Ordering::Relaxed) {
                break;
            }
            // sleep
            let sleep_time = 1000.0 / self.tps_limit - last_time.elapsed().as_secs_f32() * 1000.0;
            if sleep_time > 0.0 {
                sleep(Duration::from_secs_f32(sleep_time / 1000.0));
            }
        }

        self.state = ServerState::Stopping;
        self.send_to_ui(&self.state);
        *status_text.lock().unwrap_or_else(PoisonError::into_inner) = "Saving world".to_owned();
        self.save_world(world_path)?;

        *status_text.lock().unwrap_or_else(PoisonError::into_inner) = "Stopping server".to_owned();
        // stop modules
        self.networking.stop()?;
        self.mods.stop()?;

        self.state = ServerState::Stopped;
        self.send_to_ui(&self.state);
        status_text
            .lock()
            .unwrap_or_else(PoisonError::into_inner)
            .clear();
        println!("server stopped.");
        Ok(())
    }

    fn load_world(&mut self, world_path: &Path) -> Result<()> {
        // load world file into Vec<u8>
        let world_file = std::fs::read(world_path)?;
        // decode world file as HashMap<String, Vec<u8>>
        let world: HashMap<String, Vec<u8>> = bincode::deserialize(&world_file)?;

        self.blocks
            .blocks
            .deserialize(world.get("blocks").unwrap_or(&Vec::new()))?;
        self.walls
            .walls
            .deserialize(world.get("walls").unwrap_or(&Vec::new()))?;
        Ok(())
    }

    fn save_world(&self, world_path: &Path) -> Result<()> {
        let mut world = HashMap::new();
        world.insert("blocks".to_owned(), self.blocks.blocks.serialize()?);
        world.insert("walls".to_owned(), self.walls.walls.serialize()?);

        let world_file = bincode::serialize(&world)?;
        if !world_path.exists() {
            std::fs::create_dir_all(
                world_path
                    .parent()
                    .ok_or_else(|| anyhow!("could not get parent folder"))?,
            )?;
        }
        std::fs::write(world_path, world_file)?;
        Ok(())
    }

    fn send_to_ui<T: Any + Send + serde::Serialize>(&self, data: &T) {
        if let Some(sender) = &self.ui_event_sender {
            let data = &bincode::serialize(&data).unwrap_or_default();
            let data = snap::raw::Encoder::new().compress_vec(data).unwrap_or_default();
            let result = sender.send(data);

            if let Err(_e) = result {
                println!("could not send to server ui");
            }
        }
    }
}<|MERGE_RESOLUTION|>--- conflicted
+++ resolved
@@ -23,24 +23,20 @@
 pub const SINGLEPLAYER_PORT: u16 = 49152;
 pub const MULTIPLAYER_PORT: u16 = 49153;
 
-<<<<<<< HEAD
 #[derive(Copy, Clone, serde_derive::Serialize, serde_derive::Deserialize, Debug, PartialEq)]
-pub enum ServerState { Nothing, Starting, InitMods, LoadingWorld, Running, Stopping, Stopped }
-
-impl std::fmt::Display for ServerState {//this only stays for now since i debug things with it. remove later
-    fn fmt(&self, f: &mut std::fmt::Formatter) -> std::fmt::Result {
-        write!(f, "{:?}", self)
-    }
-=======
-enum ServerState {
+pub enum ServerState {
     Nothing,
     Starting,
     InitMods,
     LoadingWorld,
     Running,
     Stopping,
-    Stopped,
->>>>>>> 73cb9ffc
+    Stopped }
+
+impl std::fmt::Display for ServerState {//this only stays for now since i debug things with it. remove later
+    fn fmt(&self, f: &mut std::fmt::Formatter) -> std::fmt::Result {
+        write!(f, "{:?}", self)
+    }
 }
 
 pub struct Server {
