use core::sync::atomic::{AtomicBool, Ordering};
use core::time::Duration;
use std::collections::HashMap;
use std::path::Path;
use std::sync::mpsc::Sender;
use std::sync::{Mutex, PoisonError};
use std::thread::sleep;

use anyhow::{anyhow, Result};

use crate::libraries::events::EventManager;
use crate::server::server_core::entities::ServerEntities;
use crate::server::server_core::items::ServerItems;
<<<<<<< HEAD
use crate::server::server_core::players::ServerPlayers;
use crate::server::server_ui::{UiMessageType, ServerState, PlayerEventType};
use anyhow::{anyhow, Result};
use crate::server::server_core::networking::{DisconnectEvent, NewConnectionEvent};
=======
use crate::server::server_core::networking::DisconnectEvent;
use crate::server::server_core::players::ServerPlayers;
use crate::server::server_ui::{PlayerEventType, ServerState, UiMessageType};
>>>>>>> 00f81df9

use super::blocks::ServerBlocks;
use super::mod_manager::ServerModManager;
use super::networking::ServerNetworking;
use super::walls::ServerWalls;
use super::world_generator::WorldGenerator;

pub const SINGLEPLAYER_PORT: u16 = 49152;
pub const MULTIPLAYER_PORT: u16 = 49153;

pub struct Server {
    tps_limit: f32,
    state: ServerState,
    events: EventManager,
    networking: ServerNetworking,
    mods: ServerModManager,
    blocks: ServerBlocks,
    walls: ServerWalls,
    entities: ServerEntities,
    items: ServerItems,
    players: ServerPlayers,
    ui_event_sender: Option<Sender<Vec<u8>>>,
}

impl Server {
    #[must_use]
    pub fn new(port: u16, ui_event_sender: Option<Sender<Vec<u8>>>) -> Self {
        let blocks = ServerBlocks::new();
        let walls = ServerWalls::new(&mut blocks.get_blocks());
        Self {
            tps_limit: 20.0,
            state: ServerState::Nothing,
            events: EventManager::new(),
            networking: ServerNetworking::new(port),
            mods: ServerModManager::new(Vec::new()),
            blocks,
            walls,
            entities: ServerEntities::new(),
            items: ServerItems::new(),
            players: ServerPlayers::new(),
            ui_event_sender,
        }
    }

    /// Starts the server
    /// # Errors
    /// A lot of server crashes are caused by mods and other stuff, so this function returns a Result
    #[allow(clippy::too_many_lines)]
    pub fn start(
        &mut self,
        is_running: &AtomicBool,
        status_text: &Mutex<String>,
        mods_serialized: Vec<Vec<u8>>,
        world_path: &Path,
    ) -> Result<()> {
        self.print_to_console("Starting server...");
        let timer = std::time::Instant::now();
        *status_text.lock().unwrap_or_else(PoisonError::into_inner) = "Starting server".to_owned();
        self.state = ServerState::Starting;
        self.send_to_ui(&UiMessageType::ServerState(self.state));

        let mut mods = Vec::new();
        for game_mod in mods_serialized {
            // decompress mod with snap
            let game_mod = snap::raw::Decoder::new().decompress_vec(&game_mod)?;
            mods.push(bincode::deserialize(&game_mod)?);
        }
        self.mods = ServerModManager::new(mods);

        // init modules
        self.networking.init();
        self.blocks.init(&mut self.mods.mod_manager)?;
        self.walls.init(&mut self.mods.mod_manager)?;
        self.items.init(&mut self.mods.mod_manager)?;

        let mut generator = WorldGenerator::new();
        generator.init(&mut self.mods.mod_manager)?;

        self.state = ServerState::InitMods;
        self.send_to_ui(&UiMessageType::ServerState(self.state));
        *status_text.lock().unwrap_or_else(PoisonError::into_inner) =
            "Initializing mods".to_owned();
        self.mods.init()?;

        if world_path.exists() {
            self.state = ServerState::LoadingWorld;
            self.send_to_ui(&UiMessageType::ServerState(self.state));
            *status_text.lock().unwrap_or_else(PoisonError::into_inner) =
                "Loading world".to_owned();
            self.load_world(world_path)?;
        } else {
            self.state = ServerState::GeneratingWorld;
            self.send_to_ui(&UiMessageType::ServerState(self.state));
            generator.generate(
                (&mut *self.blocks.get_blocks(), &mut self.walls.walls),
                &mut self.mods.mod_manager,
                4400,
                1200,
                423_657,
                status_text,
            )?;
        }

        self.state = ServerState::Running;
        self.send_to_ui(&UiMessageType::ServerState(self.state));
        // start server loop
        self.print_to_console(&format!(
            "server started in {}ms",
            timer.elapsed().as_millis()
        ));
        status_text
            .lock()
            .unwrap_or_else(PoisonError::into_inner)
            .clear();
        let ms_timer = std::time::Instant::now();
        let mut ms_counter = 0;
        let mut last_time = std::time::Instant::now();
        let mut sec_counter = std::time::Instant::now();
        let mut ticks = 1;
        let mut micros = 0;
        loop {
            let delta_time = last_time.elapsed().as_secs_f32() * 1000.0;
            last_time = std::time::Instant::now();

            // update modules
            self.networking.update(&mut self.events)?;
            self.mods.update()?;
            self.blocks.update(&mut self.events, delta_time)?;
            self.walls.update(delta_time, &mut self.events)?;

            // handle events
            self.handle_events()?;

            while ms_counter < ms_timer.elapsed().as_millis() as i32 {
                self.players.update(
                    &mut self.entities.entities,
                    &self.blocks.get_blocks(),
                    &mut self.events,
                    &mut self.items.items,
                    &mut self.networking,
<<<<<<< HEAD
=======
                    &self.ui_event_sender,
>>>>>>> 00f81df9
                )?;
                self.entities
                    .entities
                    .update_entities_ms(&self.blocks.get_blocks());
                ms_counter += 5;
            }

            micros += last_time.elapsed().as_micros() as u64;
            if sec_counter.elapsed().as_secs() >= 1 {
                self.entities.sync_entities(&mut self.networking)?;
                sec_counter = std::time::Instant::now();

                self.send_to_ui(&UiMessageType::MsptUpdate(
                    //send microseconds per tick each second
                    micros / ticks,
                ));
                ticks = 0;
                micros = 0;
            }

            if !is_running.load(Ordering::Relaxed) {
                break;
            }
            // sleep
            let sleep_time = 1000.0 / self.tps_limit - last_time.elapsed().as_secs_f32() * 1000.0;
            if sleep_time > 0.0 {
                sleep(Duration::from_secs_f32(sleep_time / 1000.0));
            }
            ticks += 1;
        }

        // stop modules
        self.networking.stop(&mut self.events)?;
        self.mods.stop()?;
        self.handle_events()?;

        self.state = ServerState::Stopping;
        self.send_to_ui(&UiMessageType::ServerState(self.state));
        *status_text.lock().unwrap_or_else(PoisonError::into_inner) = "Saving world".to_owned();

        self.save_world(world_path)?;

        *status_text.lock().unwrap_or_else(PoisonError::into_inner) = "Stopping server".to_owned();

        self.state = ServerState::Stopped;
        self.send_to_ui(&UiMessageType::ServerState(self.state));
        status_text
            .lock()
            .unwrap_or_else(PoisonError::into_inner)
            .clear();
        self.print_to_console("server stopped.");
        Ok(())
    }

    fn handle_events(&mut self) -> Result<()> {
        while let Some(event) = self.events.pop_event() {
            if let Some(disconnect) = event.downcast::<DisconnectEvent>() {
                send_to_ui(
<<<<<<< HEAD
                    &UiMessageType::PlayerEvent(PlayerEventType::Leave(*disconnect.conn.address.ip())),
                    &self.ui_event_sender,
                );
            }
            if let Some(connect) = event.downcast::<NewConnectionEvent>() {
                send_to_ui(
                    &UiMessageType::PlayerEvent(PlayerEventType::Join((
                        connect.name.clone(),
                        *connect.conn.address.ip()
                    ))),
=======
                    &UiMessageType::PlayerEvent(PlayerEventType::Leave(String::new())), //no name for now
>>>>>>> 00f81df9
                    &self.ui_event_sender,
                );
            }
            self.mods.on_event(&event, &mut self.networking)?;
            self.blocks.on_event(
                &event,
                &mut self.events,
                &mut self.networking,
                &mut self.entities.entities,
                &mut self.players,
                &mut self.items.items,
            )?;
            self.walls.on_event(&event, &mut self.networking)?;
            self.items.on_event(
                &event,
                &mut self.entities.entities,
                &mut self.events,
                &mut self.networking,
            )?;
            self.players.on_event(
                &event,
                &mut self.entities.entities,
                &self.blocks.get_blocks(),
                &mut self.networking,
                &mut self.events,
<<<<<<< HEAD
=======
                &self.ui_event_sender,
>>>>>>> 00f81df9
            )?;
            ServerEntities::on_event(&event, &mut self.networking)?;
            self.networking.on_event(&event, &mut self.events)?;
        }

        Ok(())
    }

    fn load_world(&mut self, world_path: &Path) -> Result<()> {
        // load world file into Vec<u8>
        let world_file = std::fs::read(world_path)?;
        // decode world file as HashMap<String, Vec<u8>>
        let world: HashMap<String, Vec<u8>> = bincode::deserialize(&world_file)?;

        self.blocks
            .get_blocks()
            .deserialize(world.get("blocks").unwrap_or(&Vec::new()))?;
        self.walls
            .walls
            .deserialize(world.get("walls").unwrap_or(&Vec::new()))?;
        self.players
            .deserialize(world.get("players").unwrap_or(&Vec::new()))?;
        Ok(())
    }

    fn save_world(&self, world_path: &Path) -> Result<()> {
        let mut world = HashMap::new();
        world.insert("blocks".to_owned(), self.blocks.get_blocks().serialize()?);
        world.insert("walls".to_owned(), self.walls.walls.serialize()?);
        world.insert("players".to_owned(), self.players.serialize()?);

        let world_file = bincode::serialize(&world)?;
        if !world_path.exists() {
            std::fs::create_dir_all(
                world_path
                    .parent()
                    .ok_or_else(|| anyhow!("could not get parent folder"))?,
            )?;
        }
        std::fs::write(world_path, world_file)?;
        Ok(())
    }

    fn send_to_ui(&self, data: &UiMessageType) {
        send_to_ui(data, &self.ui_event_sender);
    }

    //prints to the terminal the server was started in and sends it to the ui
    fn print_to_console(&self, text: &str) {
        println!("{text}");
        send_to_ui(
            &UiMessageType::ConsoleMessage(text.to_owned()),
            &self.ui_event_sender,
        );
    }
}

//sends any data to the ui if the server was started without nogui flag
pub fn send_to_ui(data: &UiMessageType, ui_event_sender: &Option<Sender<Vec<u8>>>) {
    if let Some(sender) = ui_event_sender {
        let data = &bincode::serialize(&data).unwrap_or_default();
        let data = snap::raw::Encoder::new()
            .compress_vec(data)
            .unwrap_or_default();
        let result = sender.send(data);

        if let Err(_e) = result {
            println!("error sending data to ui");
        }
    }
}<|MERGE_RESOLUTION|>--- conflicted
+++ resolved
@@ -11,16 +11,9 @@
 use crate::libraries::events::EventManager;
 use crate::server::server_core::entities::ServerEntities;
 use crate::server::server_core::items::ServerItems;
-<<<<<<< HEAD
-use crate::server::server_core::players::ServerPlayers;
-use crate::server::server_ui::{UiMessageType, ServerState, PlayerEventType};
-use anyhow::{anyhow, Result};
 use crate::server::server_core::networking::{DisconnectEvent, NewConnectionEvent};
-=======
-use crate::server::server_core::networking::DisconnectEvent;
 use crate::server::server_core::players::ServerPlayers;
 use crate::server::server_ui::{PlayerEventType, ServerState, UiMessageType};
->>>>>>> 00f81df9
 
 use super::blocks::ServerBlocks;
 use super::mod_manager::ServerModManager;
@@ -161,10 +154,6 @@
                     &mut self.events,
                     &mut self.items.items,
                     &mut self.networking,
-<<<<<<< HEAD
-=======
-                    &self.ui_event_sender,
->>>>>>> 00f81df9
                 )?;
                 self.entities
                     .entities
@@ -223,7 +212,6 @@
         while let Some(event) = self.events.pop_event() {
             if let Some(disconnect) = event.downcast::<DisconnectEvent>() {
                 send_to_ui(
-<<<<<<< HEAD
                     &UiMessageType::PlayerEvent(PlayerEventType::Leave(*disconnect.conn.address.ip())),
                     &self.ui_event_sender,
                 );
@@ -234,9 +222,6 @@
                         connect.name.clone(),
                         *connect.conn.address.ip()
                     ))),
-=======
-                    &UiMessageType::PlayerEvent(PlayerEventType::Leave(String::new())), //no name for now
->>>>>>> 00f81df9
                     &self.ui_event_sender,
                 );
             }
@@ -262,10 +247,6 @@
                 &self.blocks.get_blocks(),
                 &mut self.networking,
                 &mut self.events,
-<<<<<<< HEAD
-=======
-                &self.ui_event_sender,
->>>>>>> 00f81df9
             )?;
             ServerEntities::on_event(&event, &mut self.networking)?;
             self.networking.on_event(&event, &mut self.events)?;
